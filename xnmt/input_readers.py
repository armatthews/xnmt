import ast
from itertools import zip_longest
from functools import lru_cache
<<<<<<< HEAD
import ast
from typing import Any, Iterator, Optional, Sequence, Union
=======
from typing import Iterator, Optional, Sequence, Union
>>>>>>> 98d82ac6
import numbers

import numpy as np

import warnings
with warnings.catch_warnings():
  warnings.simplefilter("ignore", lineno=36)
  import h5py

from xnmt import logger

from xnmt import batchers, output, sent, events, vocabs
from xnmt.persistence import serializable_init, Serializable

class InputReader(object):
  """
  A base class to read in a file and turn it into an input
  """
  def read_sents(self, filename: str, filter_ids: Sequence[numbers.Integral] = None) -> Iterator[sent.Sentence]:
    """
    Read sentences and return an iterator.

    Args:
      filename: data file
      filter_ids: only read sentences with these ids (0-indexed)
    Returns: iterator over sentences from filename
    """
    return self.iterate_filtered(filename, filter_ids)

  def count_sents(self, filename: str) -> int:
    """
    Count the number of sentences in a data file.

    Args:
      filename: data file
    Returns: number of sentences in the data file
    """
    raise RuntimeError("Input readers must implement the count_sents function")

  def needs_reload(self) -> bool:
    """
    Overwrite this method if data needs to be reload for each epoch
    """
    return False

class BaseTextReader(InputReader):

  def read_sent(self, line: str, idx: numbers.Integral) -> sent.Sentence:
    """
    Convert a raw text line into an input object.

    Args:
      line: a single input string
      idx: sentence number
    Returns: a SentenceInput object for the input sentence
    """
    raise RuntimeError("Input readers must implement the read_sent function")

  @lru_cache(maxsize=128)
  def count_sents(self, filename: str) -> numbers.Integral:
    newlines = 0
    with open(filename, 'r+b') as f:
      for _ in f:
        newlines += 1
    return newlines

  def iterate_filtered(self, filename: str, filter_ids: Optional[Sequence[numbers.Integral]]=None) -> Iterator:
    """
    Args:
      filename: data file (text file)
      filter_ids:
    Returns: iterator over lines as strings (useful for subclasses to implement read_sents)
    """
    sent_count = 0
    max_id = None
    if filter_ids is not None:
      max_id = max(filter_ids)
      filter_ids = set(filter_ids)
    with open(filename, encoding='utf-8') as f:
      for line in f:
        if filter_ids is None or sent_count in filter_ids:
          yield self.read_sent(line=line, idx=sent_count)
        sent_count += 1
        if max_id is not None and sent_count > max_id:
          break

def convert_int(x: Any) -> numbers.Integral:
  try:
    return int(x)
  except ValueError:
    raise ValueError(f"Expecting integer tokens because no vocab was set. Got: '{x}'")

class PlainTextReader(BaseTextReader, Serializable):
  """
  Handles the typical case of reading plain text files, with one sent per line.

  Args:
    vocab: Vocabulary to convert string tokens to integer ids. If not given, plain text will be assumed to contain
           space-separated integer ids.
    read_sent_len: if set, read the length of each sentence instead of the sentence itself. EOS is not counted.
    output_proc: output processors to revert the created sentences back to a readable string
  """
  yaml_tag = '!PlainTextReader'
 
  @serializable_init
  def __init__(self,
               vocab: Optional[vocabs.Vocab] = None,
               read_sent_len: bool = False,
               output_proc: Sequence[output.OutputProcessor] = []) -> None:
    self.vocab = vocab
    self.read_sent_len = read_sent_len
    self.output_procs = output.OutputProcessor.get_output_processor(output_proc)

  def read_sent(self, line: str, idx: numbers.Integral) -> sent.Sentence:
    if self.vocab:
      convert_fct = self.vocab.convert
    else:
      convert_fct = convert_int
    if self.read_sent_len:
      return sent.ScalarSentence(idx=idx, value=len(line.strip().split()))
    else:
      return sent.SimpleSentence(idx=idx,
                                 words=[convert_fct(word) for word in line.strip().split()] + [vocabs.Vocab.ES],
                                 vocab=self.vocab,
                                 output_procs=self.output_procs)

  def vocab_size(self) -> numbers.Integral:
    return len(self.vocab)

class CompoundReader(InputReader, Serializable):
  """
  A compound reader reads inputs using several input readers at the same time.

  The resulting inputs will be of type :class:`sent.CompoundSentence`, which holds the results from the different
  readers as a tuple. Inputs can be read from different locations (if input file name is a sequence of filenames) or all
  from the same location (if it is a string). The latter can be used to read the same inputs using several input
  different readers which might capture different aspects of the input data.

  Args:
    readers: list of input readers to use
    vocab: not used by this reader, but some parent components may require access to the vocab.
  """
  yaml_tag = "!CompoundReader"
  @serializable_init
  def __init__(self, readers: Sequence[InputReader], vocab: Optional[vocabs.Vocab] = None) -> None:
    if len(readers) < 2: raise ValueError("need at least two readers")
    self.readers = readers
    if vocab: self.vocab = vocab

  def read_sents(self, filename: Union[str,Sequence[str]], filter_ids: Sequence[numbers.Integral] = None) \
          -> Iterator[sent.Sentence]:
    if isinstance(filename, str): filename = [filename] * len(self.readers)
    generators = [reader.read_sents(filename=cur_filename, filter_ids=filter_ids) for (reader, cur_filename) in
                     zip(self.readers, filename)]
    while True:
      try:
        sub_sents = tuple([next(gen) for gen in generators])
        yield sent.CompoundSentence(sents=sub_sents)
      except StopIteration:
        return

  def count_sents(self, filename: str) -> int:
    return self.readers[0].count_sents(filename if isinstance(filename,str) else filename[0])

  def needs_reload(self) -> bool:
    return any(reader.needs_reload() for reader in self.readers)


class SentencePieceTextReader(BaseTextReader, Serializable):
  """
  Read in text and segment it with sentencepiece. Optionally perform sampling
  for subword regularization, only at training time.
  https://arxiv.org/pdf/1804.10959.pdf 
  """
  yaml_tag = '!SentencePieceTextReader'

  @events.register_xnmt_handler
  @serializable_init
  def __init__(self,
               model_file: str,
               sample_train: bool=False,
               l: numbers.Integral=-1,
               alpha: numbers.Real=0.1,
               vocab: Optional[vocabs.Vocab]=None,
               output_proc=[output.JoinPieceTextOutputProcessor]) -> None:
    """
    Args:
      model_file: The sentence piece model file
      sample_train: On the training set, sample outputs
      l: The "l" parameter for subword regularization, how many sentences to sample
      alpha: The "alpha" parameter for subword regularization, how much to smooth the distribution
      vocab: The vocabulary
      output_proc: output processors to revert the created sentences back to a readable string
    """
    import sentencepiece as spm
    self.subword_model = spm.SentencePieceProcessor()
    self.subword_model.Load(model_file)
    self.sample_train = sample_train
    self.l = l
    self.alpha = alpha
    self.vocab = vocab
    self.train = False
    self.output_procs = output.OutputProcessor.get_output_processor(output_proc)

  @events.handle_xnmt_event
  def on_set_train(self, val):
    self.train = val

  def read_sent(self, line: str, idx: numbers.Integral) -> sent.SimpleSentence:
    if self.sample_train and self.train:
      words = self.subword_model.SampleEncodeAsPieces(line.strip(), self.l, self.alpha)
    else:
      words = self.subword_model.EncodeAsPieces(line.strip())
    words = [w.decode('utf-8') for w in words]
    return sent.SimpleSentence(idx=idx,
                               words=[self.vocab.convert(word) for word in words] + [self.vocab.convert(vocabs.Vocab.ES_STR)],
                               vocab=self.vocab,
                               output_procs=self.output_procs)

  def vocab_size(self) -> numbers.Integral:
    return len(self.vocab)

class RamlTextReader(BaseTextReader, Serializable):
  """
  Handles the RAML sampling, can be used on the target side, or on both the source and target side.
  Randomly replaces words according to Hamming Distance.
  https://arxiv.org/pdf/1808.07512.pdf
  https://arxiv.org/pdf/1609.00150.pdf
  """
  yaml_tag = '!RamlTextReader'

  @events.register_xnmt_handler
  @serializable_init
  def __init__(self,
               tau: Optional[float] = 1.,
               vocab: Optional[vocabs.Vocab] = None,
               output_proc: Sequence[output.OutputProcessor]=[]) -> None:
    """
    Args:
      tau: The temperature that controls peakiness of the sampling distribution
      vocab: The vocabulary
    """
    self.tau = tau
    self.vocab = vocab
    self.output_procs = output.OutputProcessor.get_output_processor(output_proc)

  @events.handle_xnmt_event
  def on_set_train(self, val):
    self.train = val

  def read_sent(self, line: str, idx: numbers.Integral) -> sent.SimpleSentence:
    words = line.strip().split()
    if not self.train:
      return sent.SimpleSentence(idx=idx,
                                 words=[self.vocab.convert(word) for word in words] + [vocabs.Vocab.ES],
                                 vocab=self.vocab,
                                 output_procs=self.output_procs)
    word_ids = np.array([self.vocab.convert(word) for word in words])
    length = len(word_ids)
    logits = np.arange(length) * (-1) * self.tau
    logits = np.exp(logits - np.max(logits))
    probs = logits / np.sum(logits)
    num_words = np.random.choice(length, p=probs)
    corrupt_pos = np.random.binomial(1, p=num_words/length, size=(length,))
    num_words_to_sample = np.sum(corrupt_pos)
    sampled_words = np.random.choice(np.arange(2, len(self.vocab)), size=(num_words_to_sample,))
    word_ids[np.where(corrupt_pos==1)[0].tolist()] = sampled_words
    return sent.SimpleSentence(idx=idx,
                               words=word_ids.tolist() + [vocabs.Vocab.ES],
                               vocab=self.vocab,
                               output_procs=self.output_procs)

  def needs_reload(self) -> bool:
    return True 

class CharFromWordTextReader(PlainTextReader, Serializable):
  """
  Read in word based corpus and turned that into SegmentedSentence.
  SegmentedSentece's words are characters, but it contains the information of the segmentation.
  
  x = SegmentedSentence("i code today")
  (TRUE) x.words == ["i", "c", "o", "d", "e", "t", "o", "d", "a", "y"]
  (TRUE) x.segment == [0, 4, 9]

  It means that the segmentation (end of words) happen in the 0th, 4th and 9th position of the char sequence.
  """
  yaml_tag = "!CharFromWordTextReader"
  @serializable_init
  def __init__(self,
               vocab: vocabs.Vocab = None,
               read_sent_len: bool = False,
               output_proc: Sequence[output.OutputProcessor] = []) -> None:
    self.vocab = vocab
    self.read_sent_len = read_sent_len
    self.output_procs = output.OutputProcessor.get_output_processor(output_proc)

  def read_sent(self, line: str, idx: numbers.Integral) -> sent.SegmentedSentence:
    chars = []
    segs = []
    offset = 0
    for word in line.strip().split():
      offset += len(word)
      segs.append(offset-1)
      chars.extend([c for c in word])
    segs.append(len(chars))
    chars.append(vocabs.Vocab.ES_STR)
    sent_input = sent.SegmentedSentence(segment=segs,
                                        words=[self.vocab.convert(c) for c in chars],
                                        idx=idx,
                                        vocab=self.vocab,
                                        output_procs=self.output_procs)
    return sent_input

class H5Reader(InputReader, Serializable):
  """
  Handles the case where sents are sequences of continuous-space vectors.

  The input is a ".h5" file, which can be created for example using xnmt.preproc.MelFiltExtractor

  The data items are assumed to be labeled with integers 0, 1, .. (converted to strings).

  Each data item will be a 2D matrix representing a sequence of vectors. They can
  be in either order, depending on the value of the "transpose" variable:
  * sents[sent_id][feat_ind,timestep] if transpose=False
  * sents[sent_id][timestep,feat_ind] if transpose=True

  Args:
    transpose: whether inputs are transposed or not.
    feat_from: use feature dimensions in a range, starting at this index (inclusive)
    feat_to: use feature dimensions in a range, ending at this index (exclusive)
    feat_skip: stride over features
    timestep_skip: stride over timesteps
    timestep_truncate: cut off timesteps if sequence is longer than specified value
  """
  yaml_tag = u"!H5Reader"
  @serializable_init
  def __init__(self,
               transpose: bool = False,
               feat_from: Optional[numbers.Integral] = None,
               feat_to: Optional[numbers.Integral] = None,
               feat_skip: Optional[numbers.Integral] = None,
               timestep_skip: Optional[numbers.Integral] = None,
               timestep_truncate: Optional[numbers.Integral] = None):
    self.transpose = transpose
    self.feat_from = feat_from
    self.feat_to = feat_to
    self.feat_skip = feat_skip
    self.timestep_skip = timestep_skip
    self.timestep_truncate = timestep_truncate

  def read_sents(self, filename: str, filter_ids: Optional[Sequence[numbers.Integral]]=None) -> Iterator[sent.ArraySentence]:
    with h5py.File(filename, "r") as hf:
      h5_keys = sorted(hf.keys(), key=lambda x: int(x))
      if filter_ids is not None:
        filter_ids = sorted(filter_ids)
        h5_keys = [h5_keys[i] for i in filter_ids]
        h5_keys.sort(key=lambda x: int(x))
      for sent_no, key in enumerate(h5_keys):
        inp = hf[key][:]
        if self.transpose:
          inp = inp.transpose()

        sub_inp = inp[self.feat_from: self.feat_to: self.feat_skip, :self.timestep_truncate:self.timestep_skip]
        if sub_inp.size < inp.size:
          inp = np.empty_like(sub_inp)
          np.copyto(inp, sub_inp)
        else:
          inp = sub_inp

        if sent_no % 1000 == 999:
          logger.info(f"Read {sent_no+1} lines ({float(sent_no+1)/len(h5_keys)*100:.2f}%) of {filename} at {key}")
        yield sent.ArraySentence(idx=filter_ids[sent_no] if filter_ids else sent_no, nparr=inp)

  def count_sents(self, filename: str) -> numbers.Integral:
    with h5py.File(filename, "r") as hf:
      l = len(hf.keys())
    return l


class NpzReader(InputReader, Serializable):
  """
  Handles the case where sents are sequences of continuous-space vectors.

  The input is a ".npz" file, which consists of multiply ".npy" files, each
  corresponding to a single sequence of continuous features. This can be
  created in two ways:
  * Use the builtin function numpy.savez_compressed()
  * Create a bunch of .npy files, and run "zip" on them to zip them into an archive.

  The file names should be named XXX_0, XXX_1, etc., where the final number after the underbar
  indicates the order of the sequence in the corpus. This is done automatically by
  numpy.savez_compressed(), in which case the names will be arr_0, arr_1, etc.

  Each numpy file will be a 2D matrix representing a sequence of vectors. They can
  be in either order, depending on the value of the "transpose" variable.
  * sents[sent_id][feat_ind,timestep] if transpose=False
  * sents[sent_id][timestep,feat_ind] if transpose=True

  Args:
    transpose: whether inputs are transposed or not.
    feat_from: use feature dimensions in a range, starting at this index (inclusive)
    feat_to: use feature dimensions in a range, ending at this index (exclusive)
    feat_skip: stride over features
    timestep_skip: stride over timesteps
    timestep_truncate: cut off timesteps if sequence is longer than specified value
  """
  yaml_tag = u"!NpzReader"
  @serializable_init
  def __init__(self,
               transpose: bool = False,
               feat_from: Optional[numbers.Integral] = None,
               feat_to: Optional[numbers.Integral] = None,
               feat_skip: Optional[numbers.Integral] = None,
               timestep_skip: Optional[numbers.Integral] = None,
               timestep_truncate: Optional[numbers.Integral] = None):
    self.transpose = transpose
    self.feat_from = feat_from
    self.feat_to = feat_to
    self.feat_skip = feat_skip
    self.timestep_skip = timestep_skip
    self.timestep_truncate = timestep_truncate

  def read_sents(self, filename: str, filter_ids: Optional[Sequence[numbers.Integral]] = None) -> None:
    npzFile = np.load(filename, mmap_mode=None if filter_ids is None else "r")
    npzKeys = sorted(npzFile.files, key=lambda x: int(x.split('_')[-1]))
    if filter_ids is not None:
      filter_ids = sorted(filter_ids)
      npzKeys = [npzKeys[i] for i in filter_ids]
      npzKeys.sort(key=lambda x: int(x.split('_')[-1]))
    for sent_no, key in enumerate(npzKeys):
      inp = npzFile[key]
      if self.transpose:
        inp = inp.transpose()

      sub_inp = inp[self.feat_from: self.feat_to: self.feat_skip, :self.timestep_truncate:self.timestep_skip]
      if sub_inp.size < inp.size:
        inp = np.empty_like(sub_inp)
        np.copyto(inp, sub_inp)
      else:
        inp = sub_inp

      if sent_no % 1000 == 999:
        logger.info(f"Read {sent_no+1} lines ({float(sent_no+1)/len(npzKeys)*100:.2f}%) of {filename} at {key}")
      yield sent.ArraySentence(idx=filter_ids[sent_no] if filter_ids else sent_no, nparr=inp)
    npzFile.close()

  def count_sents(self, filename: str) -> numbers.Integral:
    npz_file = np.load(filename, mmap_mode="r")  # for counting sentences, only read the index
    l = len(npz_file.files)
    npz_file.close()
    return l

class IDReader(BaseTextReader, Serializable):
  """
  Handles the case where we need to read in a single ID (like retrieval problems).

  Files must be text files containing a single integer per line.
  """
  yaml_tag = "!IDReader"

  @serializable_init
  def __init__(self) -> None:
    pass

  def read_sent(self, line: str, idx: numbers.Integral) -> sent.ScalarSentence:
    return sent.ScalarSentence(idx=idx, value=int(line.strip()))

  def read_sents(self, filename: str, filter_ids: Optional[Sequence[numbers.Integral]] = None) -> list:
    return [l for l in self.iterate_filtered(filename, filter_ids)]


class LatticeReader(BaseTextReader, Serializable):
  """
  Reads lattices from a text file.

  The expected lattice file format is as follows:
  * 1 line per lattice
  * lines are serialized python lists / tuples
  * 2 lists per lattice:
    - list of nodes, with every node a 4-tuple: (lexicon_entry, fwd_log_prob, marginal_log_prob, bwd_log_prob)
    - list of arcs, each arc a tuple: (node_id_start, node_id_end)
            - node_id references the nodes and is 0-indexed
            - node_id_start < node_id_end
  * All paths must share a common start and end node, i.e. <s> and </s> need to be contained in the lattice

  A simple example lattice:
    [('<s>', 0.0, 0.0, 0.0), ('buenas', 0, 0.0, 0.0), ('tardes', 0, 0.0, 0.0), ('</s>', 0.0, 0.0, 0.0)],[(0, 1), (1, 2), (2, 3)]

  Args:
    vocab: Vocabulary to convert string tokens to integer ids. If not given, plain text will be assumed to contain
           space-separated integer ids.
    text_input: If ``True``, assume a standard text file as input and convert it to a flat lattice.
    flatten: If ``True``, convert to a flat lattice, with all probabilities set to 1.
  """
  yaml_tag = '!LatticeReader'

  @serializable_init
  def __init__(self, vocab: Vocab, text_input: bool = False, flatten = False):
    self.vocab = vocab
    self.text_input = text_input
    self.flatten = flatten

  def read_sent(self, line, idx):
    if self.text_input:
      nodes = [sent.LatticeNode(nodes_prev=[], nodes_next=[1], value=Vocab.SS,
                                fwd_log_prob=0.0, marginal_log_prob=0.0, bwd_log_prob=0.0)]
      for word in line.strip().split():
        nodes.append(
          sent.LatticeNode(nodes_prev=[len(nodes)-1], nodes_next=[len(nodes)+1], value=self.vocab.convert(word),
                           fwd_log_prob=0.0, marginal_log_prob=0.0, bwd_log_prob=0.0))
      nodes.append(
        sent.LatticeNode(nodes_prev=[len(nodes) - 1], nodes_next=[], value=Vocab.ES,
                         fwd_log_prob=0.0, marginal_log_prob=0.0, bwd_log_prob=0.0))

    else:
      node_list, arc_list = ast.literal_eval(line)
      nodes = [sent.LatticeNode(nodes_prev=[], nodes_next=[],
                                value=self.vocab.convert(item[0]),
                                fwd_log_prob=item[1], marginal_log_prob=item[2], bwd_log_prob=item[3])
               for item in node_list]
      if self.flatten:
        for node_i in range(len(nodes)):
          if node_i < len(nodes)-1: nodes[node_i].nodes_next.append(node_i+1)
          if node_i > 0: nodes[node_i].nodes_prev.append(node_i-1)
          nodes[node_i].fwd_log_prob = nodes[node_i].bwd_log_prob = nodes[node_i].marginal_log_prob = 0.0
      else:
        for from_index, to_index in arc_list:
          nodes[from_index].nodes_next.append(to_index)
          nodes[to_index].nodes_prev.append(from_index)

      assert nodes[0].value == self.vocab.SS
      assert nodes[-1].value == self.vocab.ES

    return sent.Lattice(idx=idx, nodes=nodes, vocab=self.vocab)

  def vocab_size(self):
    return len(self.vocab)


###### A utility function to read a parallel corpus
def read_parallel_corpus(src_reader: InputReader,
                         trg_reader: InputReader,
                         src_file: str,
                         trg_file: str,
                         batcher: batchers.Batcher=None,
                         sample_sents: Optional[numbers.Integral] = None,
                         max_num_sents: Optional[numbers.Integral] = None,
                         max_src_len: Optional[numbers.Integral] = None,
                         max_trg_len: Optional[numbers.Integral] = None) -> tuple:
  """
  A utility function to read a parallel corpus.

  Args:
    src_reader:
    trg_reader:
    src_file:
    trg_file:
    batcher:
    sample_sents: if not None, denote the number of sents that should be randomly chosen from all available sents.
    max_num_sents: if not None, read only the first this many sents
    max_src_len: skip pair if src side is too long
    max_trg_len: skip pair if trg side is too long

  Returns:
    A tuple of (src_data, trg_data, src_batches, trg_batches) where ``*_batches = *_data`` if ``batcher=None``
  """
  src_data = []
  trg_data = []
  if sample_sents:
    logger.info(f"Starting to read {sample_sents} parallel sentences of {src_file} and {trg_file}")
    src_len = src_reader.count_sents(src_file)
    trg_len = trg_reader.count_sents(trg_file)
    if src_len != trg_len: raise RuntimeError(f"training src sentences don't match trg sentences: {src_len} != {trg_len}!")
    if max_num_sents and max_num_sents < src_len: src_len = trg_len = max_num_sents
    filter_ids = np.random.choice(src_len, sample_sents, replace=False)
  else:
    logger.info(f"Starting to read {src_file} and {trg_file}")
    filter_ids = None
    src_len, trg_len = 0, 0
  src_train_iterator = src_reader.read_sents(src_file, filter_ids)
  trg_train_iterator = trg_reader.read_sents(trg_file, filter_ids)
  for src_sent, trg_sent in zip_longest(src_train_iterator, trg_train_iterator):
    if src_sent is None or trg_sent is None:
      raise RuntimeError(f"training src sentences don't match trg sentences: {src_len or src_reader.count_sents(src_file)} != {trg_len or trg_reader.count_sents(trg_file)}!")
    if max_num_sents and (max_num_sents <= len(src_data)):
      break
    src_len_ok = max_src_len is None or src_sent.sent_len() <= max_src_len
    trg_len_ok = max_trg_len is None or trg_sent.sent_len() <= max_trg_len
    if src_len_ok and trg_len_ok:
      src_data.append(src_sent)
      trg_data.append(trg_sent)

  logger.info(f"Done reading {src_file} and {trg_file}. Packing into batches.")

  # Pack batches
  if batcher is not None:
    src_batches, trg_batches = batcher.pack(src_data, trg_data)
  else:
    src_batches, trg_batches = src_data, trg_data

  logger.info(f"Done packing batches.")

  return src_data, trg_data, src_batches, trg_batches<|MERGE_RESOLUTION|>--- conflicted
+++ resolved
@@ -1,12 +1,8 @@
 import ast
 from itertools import zip_longest
 from functools import lru_cache
-<<<<<<< HEAD
 import ast
 from typing import Any, Iterator, Optional, Sequence, Union
-=======
-from typing import Iterator, Optional, Sequence, Union
->>>>>>> 98d82ac6
 import numbers
 
 import numpy as np
@@ -504,21 +500,21 @@
   yaml_tag = '!LatticeReader'
 
   @serializable_init
-  def __init__(self, vocab: Vocab, text_input: bool = False, flatten = False):
+  def __init__(self, vocab:vocabs.Vocab, text_input: bool = False, flatten = False):
     self.vocab = vocab
     self.text_input = text_input
     self.flatten = flatten
 
   def read_sent(self, line, idx):
     if self.text_input:
-      nodes = [sent.LatticeNode(nodes_prev=[], nodes_next=[1], value=Vocab.SS,
+      nodes = [sent.LatticeNode(nodes_prev=[], nodes_next=[1], value=vocabs.Vocab.SS,
                                 fwd_log_prob=0.0, marginal_log_prob=0.0, bwd_log_prob=0.0)]
       for word in line.strip().split():
         nodes.append(
           sent.LatticeNode(nodes_prev=[len(nodes)-1], nodes_next=[len(nodes)+1], value=self.vocab.convert(word),
                            fwd_log_prob=0.0, marginal_log_prob=0.0, bwd_log_prob=0.0))
       nodes.append(
-        sent.LatticeNode(nodes_prev=[len(nodes) - 1], nodes_next=[], value=Vocab.ES,
+        sent.LatticeNode(nodes_prev=[len(nodes) - 1], nodes_next=[], value=vocabs.Vocab.ES,
                          fwd_log_prob=0.0, marginal_log_prob=0.0, bwd_log_prob=0.0))
 
     else:
