--- conflicted
+++ resolved
@@ -1,13 +1,8 @@
 import dynet as dy
 import numpy as np
 
-<<<<<<< HEAD
-from xnmt import attenders, batchers, embedders, events, inferences, input_readers, losses, recurrent_transducers, model_base, output, \
-  reports, scorers, transducers, transforms, vocabs
-=======
 from xnmt import attenders, batchers, embedders, events, inferences, input_readers, losses, recurrent_transducers, \
   model_base, reports, scorers, sent, transducers, transforms, vocabs
->>>>>>> 623c9613
 from xnmt.persistence import serializable_init, Serializable, bare
 
 class SeqLabeler(model_base.ConditionedModel, model_base.GeneratorModel, Serializable, reports.Reportable,
