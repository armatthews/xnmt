--- conflicted
+++ resolved
@@ -253,12 +253,9 @@
       return self
     return self.sent_with_words(self.words[:-trunc_len])
 
-<<<<<<< HEAD
-=======
   def get_unpadded_sent(self):
     if self.unpadded_sent: return self.unpadded_sent
     else: return super().get_unpadded_sent()
->>>>>>> 69fb6361
 
   def str_tokens(self, exclude_ss_es=True, exclude_unk=False, exclude_padded=True, **kwargs) -> List[str]:
     exclude_set = set()
