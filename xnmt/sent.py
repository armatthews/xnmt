--- conflicted
+++ resolved
@@ -214,22 +214,13 @@
     unpadded_sent: reference to original, unpadded sentence if available
   """
   def __init__(self,
-<<<<<<< HEAD
-               words: Sequence[int],
-               idx: Optional[int] = None,
-               vocab: Optional[Vocab] = None,
-               score: Optional[numbers.Real] = None,
-               output_procs: Union[OutputProcessor, Sequence[OutputProcessor]] = [],
-               pad_token: int = Vocab.ES,
-               unpadded_sent: 'SimpleSentence' = None) -> None:
-=======
                words: Sequence[numbers.Integral],
                idx: Optional[numbers.Integral] = None,
                vocab: Optional[Vocab] = None,
                score: Optional[numbers.Real] = None,
                output_procs: Union[OutputProcessor, Sequence[OutputProcessor]] = [],
-               pad_token: numbers.Integral = Vocab.ES) -> None:
->>>>>>> 64c318b2
+               pad_token: numbers.Integral = Vocab.ES,
+               unpadded_sent: 'SimpleSentence' = None) -> None:
     super().__init__(idx=idx, score=score, output_procs=output_procs)
     self.pad_token = pad_token
     self.words = words
@@ -316,27 +307,17 @@
 
   def __init__(self,
                nparr: np.ndarray,
-<<<<<<< HEAD
-               idx: Optional[int] = None,
-               padded_len: int = 0,
+               idx: Optional[numbers.Integral] = None,
+               padded_len: numbers.Integral= 0,
                score: Optional[numbers.Real] = None,
                unpadded_sent: 'ArraySentence' = None) -> None:
-=======
-               idx: Optional[numbers.Integral] = None,
-               padded_len: int = 0,
-               score: Optional[numbers.Real] = None) -> None:
->>>>>>> 64c318b2
     super().__init__(idx=idx, score=score)
     self.nparr = nparr
     self.padded_len = padded_len
     self.unpadded_sent = unpadded_sent
 
   def __getitem__(self, key):
-<<<<<<< HEAD
     if not isinstance(key, numbers.Integral): raise NotImplementedError()
-=======
-    assert isinstance(key, numbers.Integral)
->>>>>>> 64c318b2
     return self.nparr.__getitem__(key)
 
   def sent_len(self):
