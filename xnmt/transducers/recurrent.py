import numbers
import collections.abc
from typing import List, Optional, Sequence, Tuple, Union

import sys
import numpy as np
import dynet as dy


from xnmt import expression_seqs, param_collections, param_initializers
from xnmt.modelparts import transforms, attenders
from xnmt.events import register_xnmt_handler, handle_xnmt_event
from xnmt.transducers import base as transducers
from xnmt.persistence import bare, Ref, Serializable, serializable_init, Path

class UniLSTMState(object):
  """
  State object for UniLSTMSeqTransducer.
  """
  def __init__(self,
               network: 'UniLSTMSeqTransducer',
               prev: Optional['UniLSTMState'] = None,
               c: Sequence[dy.Expression] = None,
               h: Sequence[dy.Expression] = None) -> None:
    self._network = network
    if c is None:
      c = [dy.zeroes(dim=(network.hidden_dim,)) for _ in range(network.num_layers)]
    if h is None:
      h = [dy.zeroes(dim=(network.hidden_dim,)) for _ in range(network.num_layers)]
    self._c = tuple(c)
    self._h = tuple(h)
    self._prev = prev

  def add_input(self, x: Union[dy.Expression, Sequence[dy.Expression]]):
    new_c, new_h = self._network.add_input_to_prev(self, x)
    return UniLSTMState(self._network, prev=self, c=new_c, h=new_h)

  def b(self) -> 'UniLSTMSeqTransducer':
    return self._network

  def h(self) -> Sequence[dy.Expression]:
    return self._h

  def s(self) -> Sequence[dy.Expression]:
    return self._c + self._h

  def prev(self) -> 'UniLSTMState':
    return self._prev

  def set_h(self, es: Optional[Sequence[dy.Expression]] = None) -> 'UniLSTMState':
    if es is not None:
      assert len(es) == self._network.num_layers
    self._h = tuple(es)
    return self

  def set_s(self, es: Optional[Sequence[dy.Expression]] = None) -> 'UniLSTMState':
    if es is not None:
      assert len(es) == 2 * self._network.num_layers
    self._c = tuple(es[:self._network.num_layers])
    self._h = tuple(es[self._network.num_layers:])
    return self

  def output(self) -> dy.Expression:
    return self._h[-1]

  def __getitem__(self, item):
    return UniLSTMState(network=self._network,
                        prev=self._prev,
                        c=[ci[item] for ci in self._c],
                        h=[hi[item] for hi in self._h])

<<<<<<< HEAD
class UniGRUSeqTransducer(transducers.SeqTransducer, Serializable):
  yaml_tag = '!UniGRUSeqTransducer'

  @register_xnmt_handler
  @serializable_init
  def __init__(self,
               input_dim: numbers.Integral = Ref("exp_global.default_layer_dim"),
               hidden_dim: numbers.Integral = Ref("exp_global.default_layer_dim"),
               param_init: param_initializers.ParamInitializer = Ref("exp_global.param_init", default=bare(param_initializers.GlorotInitializer)),
               bias_init: param_initializers.ParamInitializer = Ref("exp_global.bias_init", default=bare(param_initializers.ZeroInitializer))) -> None:

    self.input_dim = input_dim
    self.hidden_dim = hidden_dim

    model = param_collections.ParamManager.my_params(self)
    W_dim = (self.hidden_dim, self.input_dim)
    U_dim = (self.hidden_dim, self.hidden_dim)
    b_dim = (self.hidden_dim,)
    h_dim = (self.hidden_dim,)

    self.Wz = model.add_parameters(W_dim, init=param_init.initializer(W_dim))
    self.Wr = model.add_parameters(W_dim, init=param_init.initializer(W_dim))
    self.Wu = model.add_parameters(W_dim, init=param_init.initializer(W_dim))

    self.Uz = model.add_parameters(U_dim, init=param_init.initializer(U_dim))
    self.Ur = model.add_parameters(U_dim, init=param_init.initializer(U_dim))
    self.Uu = model.add_parameters(U_dim, init=param_init.initializer(U_dim))

    self.bz = model.add_parameters(b_dim, init=bias_init.initializer(b_dim))
    self.br = model.add_parameters(b_dim, init=bias_init.initializer(b_dim))
    self.bu = model.add_parameters(b_dim, init=bias_init.initializer(b_dim))

    self.initial_h = model.add_parameters(h_dim, init=param_init.initializer(h_dim))

  @handle_xnmt_event
  def on_set_train(self, val):
    self.train = val

  @handle_xnmt_event
  def on_start_sent(self, src):
    self._final_states = None

  def get_final_states(self) -> List[transducers.FinalTransducerState]:
    return self._final_states

  def initial_state(self) -> dy.Expression:
    return self.initial_h

  def add_input_to_prev(self, prev_state: dy.Expression, x: dy.Expression) -> dy.Expression:
    z = dy.logistic(self.Wz * x + self.Uz * prev_state + self.bz)
    r = dy.logistic(self.Wr * x + self.Ur * prev_state + self.br)
    u = dy.tanh(self.Wu * x + self.Uu * prev_state + self.bu)
    h = dy.cmult((1 - z), prev_state) + dy.cmult(z, u)
    return h

=======
>>>>>>> 26979119
class UniLSTMSeqTransducer(transducers.SeqTransducer, Serializable):
  """
  This implements a single LSTM layer based on the memory-friendly dedicated DyNet nodes.
  It works similar to DyNet's CompactVanillaLSTMBuilder, but in addition supports
  taking multiple inputs that are concatenated on-the-fly.

  Args:
    layers (int): number of layers
    input_dim (int): input dimension
    hidden_dim (int): hidden dimension
    dropout (float): dropout probability
    weightnoise_std (float): weight noise standard deviation
    param_init (ParamInitializer): how to initialize weight matrices
    bias_init (ParamInitializer): how to initialize bias vectors
    yaml_path (str):
    decoder_input_dim (int): input dimension of the decoder; if ``yaml_path`` contains 'decoder' and ``decoder_input_feeding`` is True, this will be added to ``input_dim``
    decoder_input_feeding (bool): whether this transducer is part of an input-feeding decoder; cf. ``decoder_input_dim``
  """
  yaml_tag = '!UniLSTMSeqTransducer'

  @register_xnmt_handler
  @serializable_init
  def __init__(self,
               layers: numbers.Integral = 1,
               input_dim: numbers.Integral = Ref("exp_global.default_layer_dim"),
               hidden_dim: numbers.Integral = Ref("exp_global.default_layer_dim"),
               dropout: numbers.Real = Ref("exp_global.dropout", default=0.0),
               weightnoise_std: numbers.Real = Ref("exp_global.weight_noise", default=0.0),
               param_init: param_initializers.ParamInitializer = Ref("exp_global.param_init", default=bare(param_initializers.GlorotInitializer)),
               bias_init: param_initializers.ParamInitializer = Ref("exp_global.bias_init", default=bare(param_initializers.ZeroInitializer)),
               yaml_path: Path = Path(),
               decoder_input_dim: Optional[numbers.Integral] = Ref("exp_global.default_layer_dim", default=None),
               decoder_input_feeding: bool = True) -> None:
    self.num_layers = layers
    model = param_collections.ParamManager.my_params(self)
    self.hidden_dim = hidden_dim
    self.dropout_rate = dropout
    self.weightnoise_std = weightnoise_std
    self.input_dim = input_dim
    self.total_input_dim = input_dim
    if yaml_path is not None and "decoder" in yaml_path:
      if decoder_input_feeding:
        self.total_input_dim += decoder_input_dim

    if not isinstance(param_init, collections.abc.Sequence):
      param_init = [param_init] * layers
    if not isinstance(bias_init, collections.abc.Sequence):
        bias_init = [bias_init] * layers

    # [i; f; o; g]
    self.p_Wx = [model.add_parameters(dim=(hidden_dim*4, self.total_input_dim), init=param_init[0].initializer((hidden_dim*4, self.total_input_dim), num_shared=4))]
    self.p_Wx += [model.add_parameters(dim=(hidden_dim*4, hidden_dim), init=param_init[i].initializer((hidden_dim*4, hidden_dim), num_shared=4)) for i in range(1, layers)]
    self.p_Wh = [model.add_parameters(dim=(hidden_dim*4, hidden_dim), init=param_init[i].initializer((hidden_dim*4, hidden_dim), num_shared=4)) for i in range(layers)]
    self.p_b  = [model.add_parameters(dim=(hidden_dim*4,), init=bias_init[i].initializer((hidden_dim*4,), num_shared=4)) for i in range(layers)]

    self.dropout_mask_x = None
    self.dropout_mask_h = None

  @handle_xnmt_event
  def on_set_train(self, val):
    self.train = val

  @handle_xnmt_event
  def on_start_sent(self, src):
    self._final_states = None
    self.Wx = [dy.parameter(Wx) for Wx in self.p_Wx]
    self.Wh = [dy.parameter(Wh) for Wh in self.p_Wh]
    self.b = [dy.parameter(b) for b in self.p_b]
    self.dropout_mask_x = None
    self.dropout_mask_h = None

  def get_final_states(self) -> List[transducers.FinalTransducerState]:
    return self._final_states

  def initial_state(self) -> UniLSTMState:
    return UniLSTMState(self)

  def set_dropout(self, dropout: numbers.Real) -> None:
    self.dropout_rate = dropout

  def set_dropout_masks(self, batch_size: numbers.Integral = 1) -> None:
    if self.dropout_rate > 0.0 and self.train:
      retention_rate = 1.0 - self.dropout_rate
      scale = 1.0 / retention_rate
      self.dropout_mask_x = [dy.random_bernoulli((self.total_input_dim,), retention_rate, scale, batch_size=batch_size)]
      self.dropout_mask_x += [dy.random_bernoulli((self.hidden_dim,), retention_rate, scale, batch_size=batch_size) for _ in range(1, self.num_layers)]
      self.dropout_mask_h = [dy.random_bernoulli((self.hidden_dim,), retention_rate, scale, batch_size=batch_size) for _ in range(self.num_layers)]

  def add_input_to_prev(self, prev_state: UniLSTMState, x: Union[dy.Expression, Sequence[dy.Expression]]) \
          -> Tuple[Sequence[dy.Expression]]:
    if isinstance(x, dy.Expression):
      x = [x]
    elif type(x) != list:
      x = list(x)

    if self.dropout_rate > 0.0 and self.train and self.dropout_mask_x is None:
      self.set_dropout_masks()

    new_c, new_h = [], []
    for layer_i in range(self.num_layers):
      if self.dropout_rate > 0.0 and self.train:
        # apply dropout according to https://arxiv.org/abs/1512.05287 (tied weights)
        gates = dy.vanilla_lstm_gates_dropout_concat(
          x, prev_state._h[layer_i], self.Wx[layer_i], self.Wh[layer_i], self.b[layer_i],
          self.dropout_mask_x[layer_i], self.dropout_mask_h[layer_i],
          self.weightnoise_std if self.train else 0.0)
      else:
        gates = dy.vanilla_lstm_gates_concat(
          x, prev_state._h[layer_i], self.Wx[layer_i], self.Wh[layer_i], self.b[layer_i],
          self.weightnoise_std if self.train else 0.0)
      new_c.append(dy.vanilla_lstm_c(prev_state._c[layer_i], gates))
      new_h.append(dy.vanilla_lstm_h(new_c[-1], gates))
      x = [new_h[-1]]

    return new_c, new_h

  def transduce(self, expr_seq: 'expression_seqs.ExpressionSequence') -> 'expression_seqs.ExpressionSequence':
    """
    transduce the sequence, applying masks if given (masked timesteps simply copy previous h / c)

    Args:
      expr_seq: expression sequence or list of expression sequences (where each inner list will be concatenated)
    Returns:
      expression sequence
    """
    if isinstance(expr_seq, expression_seqs.ExpressionSequence):
      expr_seq = [expr_seq]
    batch_size = expr_seq[0][0].dim()[1]
    seq_len = len(expr_seq[0])

    if self.dropout_rate > 0.0 and self.train:
      self.set_dropout_masks(batch_size=batch_size)

    cur_input = expr_seq
    self._final_states = []
    for layer_i in range(self.num_layers):
      h = [dy.zeroes(dim=(self.hidden_dim,), batch_size=batch_size)]
      c = [dy.zeroes(dim=(self.hidden_dim,), batch_size=batch_size)]
      for pos_i in range(seq_len):
        x_t = [cur_input[j][pos_i] for j in range(len(cur_input))]
        if isinstance(x_t, dy.Expression):
          x_t = [x_t]
        elif type(x_t) != list:
          x_t = list(x_t)
        if sum([x_t_i.dim()[0][0] for x_t_i in x_t]) != self.total_input_dim:
          found_dim = sum([x_t_i.dim()[0][0] for x_t_i in x_t])
          raise ValueError(f"VanillaLSTMGates: x_t has inconsistent dimension {found_dim}, expecting {self.total_input_dim}")
        if self.dropout_rate > 0.0 and self.train:
          # apply dropout according to https://arxiv.org/abs/1512.05287 (tied weights)
          gates_t = dy.vanilla_lstm_gates_dropout_concat(x_t,
                                                         h[-1],
                                                         self.Wx[layer_i],
                                                         self.Wh[layer_i],
                                                         self.b[layer_i],
                                                         self.dropout_mask_x[layer_i],
                                                         self.dropout_mask_h[layer_i],
                                                         self.weightnoise_std if self.train else 0.0)
        else:
          gates_t = dy.vanilla_lstm_gates_concat(x_t, h[-1], self.Wx[layer_i], self.Wh[layer_i], self.b[layer_i], self.weightnoise_std if self.train else 0.0)
        c_t = dy.vanilla_lstm_c(c[-1], gates_t)
        h_t = dy.vanilla_lstm_h(c_t, gates_t)
        if expr_seq[0].mask is None or np.isclose(np.sum(expr_seq[0].mask.np_arr[:,pos_i:pos_i+1]), 0.0):
          c.append(c_t)
          h.append(h_t)
        else:
          c.append(expr_seq[0].mask.cmult_by_timestep_expr(c_t,pos_i,True) + expr_seq[0].mask.cmult_by_timestep_expr(c[-1],pos_i,False))
          h.append(expr_seq[0].mask.cmult_by_timestep_expr(h_t,pos_i,True) + expr_seq[0].mask.cmult_by_timestep_expr(h[-1],pos_i,False))
      self._final_states.append(transducers.FinalTransducerState(h[-1], c[-1]))
      cur_input = [h[1:]]

    return expression_seqs.ExpressionSequence(expr_list=h[1:], mask=expr_seq[0].mask)

class UniGRUSeqTransducer(transducers.SeqTransducer, Serializable):
  """
  This implements a single GRU layer

  Args:
    layers (int): number of layers
    input_dim (int): input dimension
    hidden_dim (int): hidden dimension
    dropout (float): dropout probability
    weightnoise_std (float): weight noise standard deviation
    param_init (ParamInitializer): how to initialize weight matrices
    bias_init (ParamInitializer): how to initialize bias vectors
  """
  yaml_tag = '!UniGRUSeqTransducer'

  @register_xnmt_handler
  @serializable_init
  def __init__(self,
               layers: numbers.Integral = 1,
               input_dim: numbers.Integral = Ref("exp_global.default_layer_dim"),
               hidden_dim: numbers.Integral = Ref("exp_global.default_layer_dim"),
               param_init: param_initializers.ParamInitializer = Ref("exp_global.param_init", default=bare(param_initializers.GlorotInitializer)),
               bias_init: param_initializers.ParamInitializer = Ref("exp_global.bias_init", default=bare(param_initializers.ZeroInitializer))):
    self.num_layers = layers
    model = param_collections.ParamManager.my_params(self)
    self.hidden_dim = hidden_dim
    self.input_dim = input_dim

    if not isinstance(param_init, collections.abc.Sequence):
      param_init = [param_init] * layers
    if not isinstance(bias_init, collections.abc.Sequence):
        bias_init = [bias_init] * layers

    self.Wz = []
    self.Wr = []
    self.Wu = []
    self.Uz = []
    self.Ur = []
    self.Uu = []
    self.bz = []
    self.br = []
    self.bu = []
    for layer_idx in range(layers):
      w_dim = (hidden_dim, input_dim) if layer_idx == 0 else (hidden_dim, hidden_dim)
      u_dim = (hidden_dim, hidden_dim)
      b_dim = (hidden_dim,)
      self.Wz.append(model.add_parameters(dim=w_dim, init=param_init[layer_idx].initializer(w_dim)))
      self.Wr.append(model.add_parameters(dim=w_dim, init=param_init[layer_idx].initializer(w_dim)))
      self.Wu.append(model.add_parameters(dim=w_dim, init=param_init[layer_idx].initializer(w_dim)))
      self.Uz.append(model.add_parameters(dim=u_dim, init=param_init[layer_idx].initializer(u_dim)))
      self.Ur.append(model.add_parameters(dim=u_dim, init=param_init[layer_idx].initializer(u_dim)))
      self.Uu.append(model.add_parameters(dim=u_dim, init=param_init[layer_idx].initializer(u_dim)))
      self.bz.append(model.add_parameters(dim=b_dim, init=bias_init[layer_idx].initializer(b_dim)))
      self.br.append(model.add_parameters(dim=b_dim, init=bias_init[layer_idx].initializer(b_dim)))
      self.bu.append(model.add_parameters(dim=b_dim, init=bias_init[layer_idx].initializer(b_dim)))

  @handle_xnmt_event
  def on_set_train(self, val):
    self.train = val

  @handle_xnmt_event
  def on_start_sent(self, src):
    self._final_states = None

  def get_final_states(self) -> List[transducers.FinalTransducerState]:
    return self._final_states

  def initial_state(self) -> dy.Expression:
    return dy.zeros((self.hidden_size,))

  def set_dropout(self, dropout: numbers.Real) -> None:
    self.dropout_rate = dropout

  def add_input_to_prev(self, prev_state: dy.Expression, x: Union[dy.Expression, Sequence[dy.Expression]]) \
          -> Sequence[dy.Expression]:
    if isinstance(x, dy.Expression):
      x = [x]
    elif type(x) != list:
      x = list(x)

    h = prev_state
    for layer_i in range(self.num_layers):
      new_xs = []
      for xi in x:
        z = dy.logistic(self.Wz[layer_i] * xi + self.Uz[layer_i] * h + self.bz[layer_i])
        r = dy.logistic(self.Wr[layer_i] * xi + self.Ur[layer_i] * h + self.br[layer_i])
        u = dy.logistic(self.Wu[layer_i] * xi + self.Uu[layer_i] * h + self.bu[layer_i])
        h = dy.cmult(1 - z, h) + dy.cmult(z, u)
        new_xs.append(h)
      assert len(new_xs) == len(x)
      x = new_xs

    return new_xs

  def transduce(self, expr_seq: expression_seqs.ExpressionSequence) -> expression_seqs.ExpressionSequence:
    """
    transduce the sequence, applying masks if given (masked timesteps simply copy previous h)

    Args:
      expr_seq: expression sequence to transduce
    Returns:
      expression sequence
    """
    if isinstance(expr_seq, expression_seqs.ExpressionSequence):
      expr_seq = [expr_seq]
    batch_size = expr_seq[0][0].dim()[1]

    h = dy.zeros((self.hidden_dim,), batch_size=batch_size)
    h = self.add_input_to_prev(h, expr_seq)
    return expression_seqs.ExpressionSequence(expr_list=h, mask=expr_seq[0].mask)

class BiLSTMSeqTransducer(transducers.SeqTransducer, Serializable):
  """
  This implements a bidirectional LSTM and requires about 8.5% less memory per timestep
  than DyNet's CompactVanillaLSTMBuilder due to avoiding concat operations.
  It uses 2 :class:`xnmt.lstm.UniLSTMSeqTransducer` objects in each layer.

  Args:
    layers (int): number of layers
    input_dim (int): input dimension
    hidden_dim (int): hidden dimension
    dropout (float): dropout probability
    weightnoise_std (float): weight noise standard deviation
    param_init: a :class:`xnmt.param_init.ParamInitializer` or list of :class:`xnmt.param_init.ParamInitializer` objects
                specifying how to initialize weight matrices. If a list is given, each entry denotes one layer.
    bias_init: a :class:`xnmt.param_init.ParamInitializer` or list of :class:`xnmt.param_init.ParamInitializer` objects
               specifying how to initialize bias vectors. If a list is given, each entry denotes one layer.
    forward_layers: set automatically
    backward_layers: set automatically
  """
  yaml_tag = '!BiLSTMSeqTransducer'

  @register_xnmt_handler
  @serializable_init
  def __init__(self,
               layers: numbers.Integral = 1,
               input_dim: numbers.Integral = Ref("exp_global.default_layer_dim"),
               hidden_dim: numbers.Integral = Ref("exp_global.default_layer_dim"),
               dropout: numbers.Real = Ref("exp_global.dropout", default=0.0),
               weightnoise_std: numbers.Real = Ref("exp_global.weight_noise", default=0.0),
               param_init: param_initializers.ParamInitializer = Ref("exp_global.param_init", default=bare(param_initializers.GlorotInitializer)),
               bias_init: param_initializers.ParamInitializer = Ref("exp_global.bias_init", default=bare(param_initializers.ZeroInitializer)),
               forward_layers : Optional[Sequence[UniLSTMSeqTransducer]] = None,
               backward_layers: Optional[Sequence[UniLSTMSeqTransducer]] = None) -> None:
    self.num_layers = layers
    self.hidden_dim = hidden_dim
    self.dropout_rate = dropout
    self.weightnoise_std = weightnoise_std
    assert hidden_dim % 2 == 0
    self.forward_layers = self.add_serializable_component("forward_layers", forward_layers, lambda: [
      UniLSTMSeqTransducer(input_dim=input_dim if i == 0 else hidden_dim, hidden_dim=hidden_dim // 2, dropout=dropout,
                           weightnoise_std=weightnoise_std,
                           param_init=param_init[i] if isinstance(param_init, collections.abc.Sequence) else param_init,
                           bias_init=bias_init[i] if isinstance(bias_init, collections.abc.Sequence) else bias_init) for i in
      range(layers)])
    self.backward_layers = self.add_serializable_component("backward_layers", backward_layers, lambda: [
      UniLSTMSeqTransducer(input_dim=input_dim if i == 0 else hidden_dim, hidden_dim=hidden_dim // 2, dropout=dropout,
                           weightnoise_std=weightnoise_std,
                           param_init=param_init[i] if isinstance(param_init, collections.abc.Sequence) else param_init,
                           bias_init=bias_init[i] if isinstance(bias_init, collections.abc.Sequence) else bias_init) for i in
      range(layers)])

  @handle_xnmt_event
  def on_start_sent(self, src):
    self._final_states = None

  def get_final_states(self) -> List[transducers.FinalTransducerState]:
    return self._final_states

  def transduce(self, es: 'expression_seqs.ExpressionSequence') -> 'expression_seqs.ExpressionSequence':
    mask = es.mask
     # first layer
    forward_es = self.forward_layers[0].transduce(es)
    rev_backward_es = self.backward_layers[0].transduce(expression_seqs.ReversedExpressionSequence(es))

    for layer_i in range(1, len(self.forward_layers)):
      new_forward_es = self.forward_layers[layer_i].transduce([forward_es, expression_seqs.ReversedExpressionSequence(rev_backward_es)])
      rev_backward_es = expression_seqs.ExpressionSequence(
        self.backward_layers[layer_i].transduce([expression_seqs.ReversedExpressionSequence(forward_es), rev_backward_es]).as_list(),
        mask=mask)
      forward_es = new_forward_es

    self._final_states = [
      transducers.FinalTransducerState(dy.concatenate([self.forward_layers[layer_i].get_final_states()[0].main_expr(),
                                                       self.backward_layers[layer_i].get_final_states()[
                                                         0].main_expr()]),
                                       dy.concatenate([self.forward_layers[layer_i].get_final_states()[0].cell_expr(),
                                                       self.backward_layers[layer_i].get_final_states()[
                                                         0].cell_expr()])) \
      for layer_i in range(len(self.forward_layers))]
    return expression_seqs.ExpressionSequence(expr_list=[dy.concatenate([forward_es[i],rev_backward_es[-i-1]]) for i in range(len(forward_es))], mask=mask)


class CustomLSTMSeqTransducer(transducers.SeqTransducer, Serializable):
  """
  This implements an LSTM builder based on elementary DyNet operations.
  It is more memory-hungry than the compact LSTM, but can be extended more easily.
  It currently does not support dropout or multiple layers and is mostly meant as a
  starting point for LSTM extensions.

  Args:
    layers (int): number of layers
    input_dim (int): input dimension; if None, use exp_global.default_layer_dim
    hidden_dim (int): hidden dimension; if None, use exp_global.default_layer_dim
    param_init: a :class:`xnmt.param_init.ParamInitializer` or list of :class:`xnmt.param_init.ParamInitializer` objects
                specifying how to initialize weight matrices. If a list is given, each entry denotes one layer.
                If None, use ``exp_global.param_init``
    bias_init: a :class:`xnmt.param_init.ParamInitializer` or list of :class:`xnmt.param_init.ParamInitializer` objects
               specifying how to initialize bias vectors. If a list is given, each entry denotes one layer.
               If None, use ``exp_global.param_init``
  """
  yaml_tag = "!CustomLSTMSeqTransducer"

  @serializable_init
  def __init__(self,
               layers: numbers.Integral,
               input_dim: numbers.Integral,
               hidden_dim: numbers.Integral,
               param_init: param_initializers.ParamInitializer = Ref("exp_global.param_init", default=bare(param_initializers.GlorotInitializer)),
               bias_init: param_initializers.ParamInitializer = Ref("exp_global.bias_init", default=bare(param_initializers.ZeroInitializer))) -> None:
    if layers!=1: raise RuntimeError("CustomLSTMSeqTransducer supports only exactly one layer")
    self.input_dim = input_dim
    self.hidden_dim = hidden_dim
    model = param_collections.ParamManager.my_params(self)

    # [i; f; o; g]
    self.p_Wx = model.add_parameters(dim=(hidden_dim*4, input_dim), init=param_init.initializer((hidden_dim*4, input_dim)))
    self.p_Wh = model.add_parameters(dim=(hidden_dim*4, hidden_dim), init=param_init.initializer((hidden_dim*4, hidden_dim)))
    self.p_b  = model.add_parameters(dim=(hidden_dim*4,), init=bias_init.initializer((hidden_dim*4,)))

  def transduce(self, xs: 'expression_seqs.ExpressionSequence') -> 'expression_seqs.ExpressionSequence':
    Wx = dy.parameter(self.p_Wx)
    Wh = dy.parameter(self.p_Wh)
    b = dy.parameter(self.p_b)
    h = []
    c = []
    for i, x_t in enumerate(xs):
      if i==0:
        tmp = dy.affine_transform([b, Wx, x_t])
      else:
        tmp = dy.affine_transform([b, Wx, x_t, Wh, h[-1]])
      i_ait = dy.pick_range(tmp, 0, self.hidden_dim)
      i_aft = dy.pick_range(tmp, self.hidden_dim, self.hidden_dim*2)
      i_aot = dy.pick_range(tmp, self.hidden_dim*2, self.hidden_dim*3)
      i_agt = dy.pick_range(tmp, self.hidden_dim*3, self.hidden_dim*4)
      i_it = dy.logistic(i_ait)
      i_ft = dy.logistic(i_aft + 1.0)
      i_ot = dy.logistic(i_aot)
      i_gt = dy.tanh(i_agt)
      if i==0:
        c.append(dy.cmult(i_it, i_gt))
      else:
        c.append(dy.cmult(i_ft, c[-1]) + dy.cmult(i_it, i_gt))
      h.append(dy.cmult(i_ot, dy.tanh(c[-1])))
    return h

from xnmt.sent import SyntaxTree
def linearize(tree: SyntaxTree):
  """Converts a SyntaxTree of vectors into a linear sequence of vectors"""
  r = [tree.label]
  for child in tree.children:
    r += linearize(child)
  return r

def zip_trees(trees):
  """Takes a list of trees, all with the same structure,
  and returns a new tree wherein each node's vector is the
  concatenation of the same node's vectors in the input trees"""
  # Verify that all the trees have the same structure
  assert len(trees) > 0
  for i in range(1, len(trees)):
    assert len(trees[i].children) == len(trees[0].children)

  children = [zip_trees([tree.children[i] for tree in trees]) for i in range(len(trees[0].children))]
  #label = dy.concatenate([tree.label for tree in trees])
  label = dy.esum([tree.label for tree in trees])
  return SyntaxTree(label, children)


class SyntaxTreeEncoder(transducers.SeqTransducer, Serializable):
  """
  Args:
    layers (int): number of layers
    input_dim (int): input dimension
    hidden_dim (int): hidden dimension
    dropout (float): dropout probability
    weightnoise_std (float): weight noise standard deviation
    param_init: a :class:`xnmt.param_init.ParamInitializer` or list of :class:`xnmt.param_init.ParamInitializer` objects
                specifying how to initialize weight matrices. If a list is given, each entry denotes one layer.
    bias_init: a :class:`xnmt.param_init.ParamInitializer` or list of :class:`xnmt.param_init.ParamInitializer` objects
               specifying how to initialize bias vectors. If a list is given, each entry denotes one layer.
  """
  yaml_tag = '!SyntaxTreeEncoder'

  @register_xnmt_handler
  @serializable_init
  def __init__(self,
               layers=1,
               input_dim=Ref("exp_global.default_layer_dim"),
               hidden_dim=Ref("exp_global.default_layer_dim"),
               dropout=Ref("exp_global.dropout", default=0.0),
               weightnoise_std=Ref("exp_global.weight_noise", default=0.0),
               param_init=Ref("exp_global.param_init", default=bare(param_initializers.GlorotInitializer)),
               bias_init=Ref("exp_global.bias_init", default=bare(param_initializers.ZeroInitializer)),
               transform=bare(transforms.Linear, bias=False),
               root_main_transform=bare(transforms.NonLinear),
               root_cell_transform=bare(transforms.NonLinear),
               inside_fwd_layers=None, inside_rev_layers=None,
               outside_left_layers=None, outside_right_layers=None, mlps=None):
    self.num_layers = layers
    self.input_dim = input_dim
    self.hidden_dim = hidden_dim
    self.dropout_rate = dropout
    self.weightnoise_std = weightnoise_std
    self.transform = transform
    self.root_main_transform = root_main_transform
    self.root_cell_transform = root_cell_transform

    self.inside_fwd_layers = self.add_serializable_component("inside_fwd_layers", inside_fwd_layers, lambda: [
      UniLSTMSeqTransducer(input_dim=hidden_dim, hidden_dim=hidden_dim, dropout=dropout,
                           weightnoise_std=weightnoise_std,
                           param_init=param_init[i] if isinstance(param_init, Sequence) else param_init,
                           bias_init=bias_init[i] if isinstance(bias_init, Sequence) else bias_init) for i in
      range(layers)])

    self.inside_rev_layers = self.add_serializable_component("inside_rev_layers", inside_rev_layers, lambda: [
      UniLSTMSeqTransducer(input_dim=hidden_dim, hidden_dim=hidden_dim, dropout=dropout,
                           weightnoise_std=weightnoise_std,
                           param_init=param_init[i] if isinstance(param_init, Sequence) else param_init,
                           bias_init=bias_init[i] if isinstance(bias_init, Sequence) else bias_init) for i in
      range(layers)])

    self.outside_left_layers = self.add_serializable_component("outside_left_layers", outside_left_layers, lambda: [
      UniLSTMSeqTransducer(input_dim=hidden_dim, hidden_dim=hidden_dim, dropout=dropout,
                           weightnoise_std=weightnoise_std,
                           param_init=param_init[i] if isinstance(param_init, Sequence) else param_init,
                           bias_init=bias_init[i] if isinstance(bias_init, Sequence) else bias_init) for i in
      range(layers)])

    self.outside_right_layers = self.add_serializable_component("outside_right_layers", outside_right_layers, lambda: [
      UniLSTMSeqTransducer(input_dim=hidden_dim, hidden_dim=hidden_dim, dropout=dropout,
                           weightnoise_std=weightnoise_std,
                           param_init=param_init[i] if isinstance(param_init, Sequence) else param_init,
                           bias_init=bias_init[i] if isinstance(bias_init, Sequence) else bias_init) for i in
      range(layers)])

    self.mlps = self.add_serializable_component('mlps', mlps, lambda: [transforms.MLP(input_dim=3*hidden_dim,
                                                hidden_dim=hidden_dim, output_dim=hidden_dim,
                                                #dropout=dropout, # TODO: Why doesn't MLP support dropout?
                                                param_init=param_init[i] if isinstance(param_init, Sequence) else param_init,
                                                bias_init=bias_init[i] if isinstance(bias_init, Sequence) else bias_init) for i in range(layers)])

  @handle_xnmt_event
  def on_start_sent(self, src):
    self.root_emb = None

  def get_final_states(self) -> List[transducers.FinalTransducerState]:
    main = self.root_main_transform.transform(self.root_emb)
    cell = self.root_cell_transform.transform(self.root_emb)
    return [transducers.FinalTransducerState(main, cell)]

  def embed_subtree_inside(self, tree: SyntaxTree, layer_idx=0):
    if len(tree.children) == 0:
      return SyntaxTree(tree.label, tree.children)
    else:
      children = [self.embed_subtree_inside(child, layer_idx)
                    for child in tree.children]
      child_embs = [child.label for child in children]
      fwd_expr_seq = expression_seqs.ExpressionSequence([tree.label] + child_embs)
      rev_expr_seq = expression_seqs.ExpressionSequence([tree.label] + child_embs[::-1])
      fwd_summary = self.inside_fwd_layers[layer_idx].transduce(fwd_expr_seq)[-1]
      rev_summary = self.inside_rev_layers[layer_idx].transduce(rev_expr_seq)[-1]
      summary = fwd_summary + rev_summary
      return SyntaxTree(summary, children)

  def embed_subtree_outside(self, tree: SyntaxTree,
                              left_sibs: List[dy.Expression],
                              right_sibs: List[dy.Expression],
                              parent_outside: dy.Expression,
                              layer_idx=0):
    # Should combine (summary vectors of):
    # 1) Left siblings' inside representations
    # 2) Right siblings' inside representations
    # 3) Parent's outside representation
    zeros = dy.zeros(self.hidden_dim)
    if len(left_sibs) > 0:
      left_sibs = expression_seqs.ExpressionSequence(left_sibs)
      left_context = self.outside_left_layers[layer_idx].transduce(left_sibs)[-1]
    else:
      left_context = zeros
    if len(right_sibs) > 0:
      right_sibs = expression_seqs.ExpressionSequence(right_sibs[::-1])
      right_context = self.outside_right_layers[layer_idx].transduce(right_sibs)[-1]
    else:
      right_context = zeros
    summary_in = dy.concatenate([left_context, right_context, parent_outside])
    summary = self.mlps[layer_idx].transform(summary_in)

    new_children = []
    for i, child in enumerate(tree.children):
      left_sibs = [node.label for node in tree.children[:i]]
      right_sibs = [node.label for node in tree.children[i+1:]]
      new_child = self.embed_subtree_outside(
        child, left_sibs, right_sibs, summary, layer_idx)
      new_children.append(new_child)
    return SyntaxTree(summary, new_children)

  def transform_labels(self, tree: SyntaxTree):
    new_label = self.transform.transform(tree.label)
    children = [self.transform_labels(child) for child in tree.children]
    return SyntaxTree(new_label, children)

  def embed_tree(self, tree: SyntaxTree):
    # TODO: Better computation of root outside
    root_outside = dy.zeros(self.hidden_dim)
    for i in range(self.layers):
      if i == 0 and self.input_dim != self.hidden_dim:
        tree = self.transform_labels(tree)
      inside_tree = self.embed_subtree_inside(tree, i)
      outside_tree = self.embed_subtree_outside(inside_tree, [], [], root_outside, i)
      tree = zip_trees([inside_tree, outside_tree, tree])
    return tree

  def transduce(self, trees: SyntaxTree) -> 'expression_seqs.ExpressionSequence':
    if type(trees) != list:
      tree = self.embed_tree(trees)
      self.root_emb = tree.label
      return linearize(tree)
    else:
      assert len(trees) == 1
      output = [self.transduce(t) for t in trees]
      assert len(output) == 1
      output = output[0] # XXX
      return expression_seqs.ExpressionSequence(output)

  def shared_params(self):
    return [{".input_dim", ".transform.input_dim"},
            {".hidden_dim", ".transform.output_dim"},
            {".hidden_dim", ".root_main_transform.input_dim"},
            {".hidden_dim", ".root_main_transform.output_dim"},
            {".hidden_dim", ".root_cell_transform.input_dim"},
            {".hidden_dim", ".root_cell_transform.output_dim"}]

class BinarySyntaxTreeEncoder(transducers.SeqTransducer, Serializable):
  yaml_tag = '!BinarySyntaxTreeEncoder'

  @register_xnmt_handler
  @serializable_init
  def __init__(self,
               layers=1,
               input_dim=Ref("exp_global.default_layer_dim"),
               hidden_dim=Ref("exp_global.default_layer_dim"),
               dropout=Ref("exp_global.dropout", default=0.0),
               emb_transform=bare(transforms.Linear, bias=False),
               root_transform=bare(transforms.NonLinear),
               attender=bare(attenders.MlpAttender),
               mlp=None):
    self.input_dim = input_dim
    self.hidden_dim = hidden_dim
    self.dropout_rate = dropout
    self.emb_transform = emb_transform
    self.root_transform = root_transform
    self.attender = attender
    self.mlp = self.add_serializable_component('mlp', mlp, lambda: transforms.MLP(input_dim=2*hidden_dim,
                                               hidden_dim=hidden_dim, output_dim=hidden_dim))
  @handle_xnmt_event
  def on_start_sent(self, src):
    pass

  def get_final_states(self) -> List[transducers.FinalTransducerState]:
    # TODO: Real final states
    z = dy.zeros(self.hidden_dim)
    return [transducers.FinalTransducerState(z, z)]

  def transform_labels(self, tree: SyntaxTree):
    new_label = self.emb_transform.transform(tree.label)
    children = [self.transform_labels(child) for child in tree.children]
    return SyntaxTree(new_label, children)

  def embed_subtree_inside(self, tree: SyntaxTree):
    if len(tree.children) == 0:
      return SyntaxTree(tree.label, tree.children)
    elif len(tree.children) == 1:
      child = self.embed_subtree_inside(tree.children[0])
      new_label = tree.label + child.label
      return SyntaxTree(new_label, [child])
    elif len(tree.children) == 2:
      children = [self.embed_subtree_inside(child) for child in tree.children]
      child_seq = expression_seqs.ExpressionSequence([child.label for child in children])
      self.attender.init_sent(child_seq)
      new_label = tree.label + self.attender.calc_context(tree.label)
      new_label = dy.reshape(new_label, (self.hidden_dim,))
      return SyntaxTree(new_label, children)
    else:
      assert False, 'Invalid arity for BinarySyntaxTreeEncoder %d' % len(tree.children)

  def embed_subtree_outside(self, tree: SyntaxTree, parent_outside):
    outside = self.mlp.transform(dy.concatenate([parent_outside, tree.label]))
    # TODO should we add outside here, or just leave the root node's
    # embedding as just its inside embedding?
    new_label = tree.label + outside
    children = [self.embed_subtree_outside(child, outside) for child in tree.children]
    return SyntaxTree(new_label, children)

  def embed_tree_outside(self, tree: SyntaxTree):
    root_outside = self.root_transform.transform(tree.label)
    new_label = tree.label + root_outside
    children = [self.embed_subtree_outside(child, root_outside) for child in tree.children]
    return SyntaxTree(new_label, children)

  def embed_tree(self, tree: SyntaxTree):
    tree = self.transform_labels(tree)
    inside_tree = self.embed_subtree_inside(tree)
    outside_tree = self.embed_tree_outside(inside_tree)
    return outside_tree

  def transduce(self, trees: SyntaxTree) -> expression_seqs.ExpressionSequence:
    if type(trees) != list:
      tree = self.embed_tree(trees)
      return linearize(tree)
    else:
      assert len(trees) == 1
      output = [self.transduce(t) for t in trees]
      assert len(output) == 1
      output = output[0] # XXX
      return expression_seqs.ExpressionSequence(output)
    pass

  def shared_params(self):
    return [{".hidden_dim", ".root_transform.input_dim"},
            {".hidden_dim", ".root_transform.output_dim"},
            {".input_dim", ".emb_transform.input_dim"},
            {".hidden_dim", ".emb_transform.output_dim"},
            {".hidden_dim", ".attender.input_dim"},
            {".hidden_dim", ".attender.state_dim"},
            {".hidden_dim", ".attender.hidden_dim"}]

class TreeRNN(transducers.SeqTransducer):
  """yaml_tag='!TreeRNN'

  @register_xnmt_handler
  @serializable_init
  def __init__(self,
               input_dim=Ref("exp_global.default_layer_dim"),
               hidden_dim=Ref("exp_global.default_layer_dim"),
               param_init: param_initializers.ParamInitializer = Ref("exp_global.param_init", default=bare(param_initializers.GlorotInitializer)),
               bias_init: param_initializers.ParamInitializer = Ref("exp_global.bias_init", default=bare(param_initializers.ZeroInitializer))) -> None:

    self.input_dim = input_dim
    self.hidden_dim = hidden_dim
    self.create_parameters(param_init, bias_init)"""

  @handle_xnmt_event
  def on_start_sent(self, src):
    pass

  def get_final_states(self) -> List[transducers.FinalTransducerState]:
    # TODO: Real final states
    z = dy.zeros(self.hidden_dim)
    return [transducers.FinalTransducerState(z, z)]

  def compute_gate(self, key, layer_idx, x, children, activation=dy.logistic):
    W = getattr(self, 'W%s' % key)[layer_idx]
    b = getattr(self, 'b%s' % key)[layer_idx]
    r = W * x + b

    for i, child in enumerate(children):
      U = getattr(self, 'U%s%d' % (key, i))[layer_idx]
      r += U * child.h

    return activation(r)

  def transduce(self, trees: SyntaxTree) -> expression_seqs.ExpressionSequence:
    if type(trees) != list:
      for layer_idx in range(self.layers):
        trees = self.embed_tree(trees, layer_idx)
      return linearize(trees)
    else:
      assert len(trees) == 1
      output = [self.transduce(t) for t in trees]
      assert len(output) == 1
      output = output[0] # XXX
      return expression_seqs.ExpressionSequence(output)

  def create_parameter(self, model, name, dim, init):
    if not hasattr(self, name):
      setattr(self, name, [])
    param_list = getattr(self, name)
    assert type(param_list) == list
    param = model.add_parameters(dim, init=init.initializer(dim))
    param_list.append(param)

  def shared_params(self):
    return []

class TreeLSTM(TreeRNN, Serializable):
  yaml_tag = '!TreeLSTM'

  @register_xnmt_handler
  @serializable_init
  def __init__(self,
               layers: numbers.Integral = 1,
               input_dim=Ref("exp_global.default_layer_dim"),
               hidden_dim=Ref("exp_global.default_layer_dim"),
               param_init: param_initializers.ParamInitializer = Ref("exp_global.param_init", default=bare(param_initializers.GlorotInitializer)),
               bias_init: param_initializers.ParamInitializer = Ref("exp_global.bias_init", default=bare(param_initializers.ZeroInitializer))) -> None:
    self.layers = layers
    self.input_dim = input_dim
    self.hidden_dim = hidden_dim
    self.create_parameters(layers, param_init, bias_init)

  def create_parameters(self, layers, param_init, bias_init):
    model = param_collections.ParamManager.my_params(self)
    for layer_idx in range(layers):
      W_dim = (self.hidden_dim, self.input_dim) if layer_idx == 0 else (self.hidden_dim, self.hidden_dim)
      U_dim = (self.hidden_dim, self.hidden_dim)
      b_dim = (self.hidden_dim,)

      for gate in ['i', 'f0', 'f1', 'o', 'u']:
        self.create_parameter(model, 'W' + gate, W_dim, param_init)
        self.create_parameter(model, 'b' + gate, b_dim, bias_init)
        for child_idx in ['0', '1']:
          self.create_parameter(model, 'U' + gate + child_idx, U_dim, param_init)

  def embed_tree(self, tree: SyntaxTree, layer_idx):
    assert len(tree.children) <= 2
    children = [self.embed_tree(child, layer_idx) for child in tree.children]
    h, c = self.compute_output(layer_idx, tree.label, children)
    new_tree = SyntaxTree(h, children)
    new_tree.h = h
    new_tree.c = c
    return new_tree

  def compute_output(self, layer_idx, label, children):
    i = self.compute_gate('i', layer_idx,  label, children)
    f = [self.compute_gate('f%d' % j, layer_idx, label, children) for j in range(len(children))]
    o = self.compute_gate('o', layer_idx, label, children)
    u = self.compute_gate('u', layer_idx, label, children, activation=dy.tanh)
    c = dy.cmult(i, u)
    for j, child in enumerate(children):
      c += dy.cmult(f[j], child.c)
    h = dy.cmult(o, dy.tanh(c))
    return h, c

class TreeGRU(TreeRNN, Serializable):
  yaml_tag = '!TreeGRU'

  @register_xnmt_handler
  @serializable_init
  def __init__(self,
               layers: numbers.Integral = 1,
               input_dim=Ref("exp_global.default_layer_dim"),
               hidden_dim=Ref("exp_global.default_layer_dim"),
               param_init: param_initializers.ParamInitializer = Ref("exp_global.param_init", default=bare(param_initializers.GlorotInitializer)),
               bias_init: param_initializers.ParamInitializer = Ref("exp_global.bias_init", default=bare(param_initializers.ZeroInitializer))) -> None:
    self.layers = layers
    self.input_dim = input_dim
    self.hidden_dim = hidden_dim
    self.create_parameters(layers, param_init, bias_init)

  def create_parameters(self, layers, param_init, bias_init):
    model = param_collections.ParamManager.my_params(self)
    for layer_idx in range(layers):
      W_dim = (self.hidden_dim, self.input_dim) if layer_idx == 0 else (self.hidden_dim, self.hidden_dim)
      U_dim = (self.hidden_dim, self.hidden_dim)
      b_dim = (self.hidden_dim,)

      for gate in ['i', 'f0', 'f1', 'r0', 'r1', 'u']:
        self.create_parameter(model, 'W' + gate, W_dim, param_init)
        self.create_parameter(model, 'b' + gate, b_dim, bias_init)
        for child_idx in ['0', '1']:
          self.create_parameter(model,  'U' + gate + child_idx, U_dim, param_init)


  def compute_u(self, layer_idx, x, children, r):
    key = 'u'
    W = getattr(self, 'W%s' % key)[layer_idx]
    b = getattr(self, 'b%s' % key)[layer_idx]
    r = W * x + b

    for i, (child, ri) in enumerate(zip(children, r)):
      U = getattr(self, 'U%s%d' % (key, i))[layer_idx]
      r += U * dy.cmult(child.h, ri)
    return dy.tanh(r)

  def compute_h(self, u, children, i, f):
    r = dy.cmult(u, i)
    for j, (child, fj) in enumerate(zip(children, f)):
      r += dy.cmult(child.h, fj)
    return r

  def compute_output(self, layer_idx, label, children):
    i = self.compute_gate('i', layer_idx, label, children)
    f = [self.compute_gate('f%d' % j, layer_idx, label, children) for j in range(len(children))]
    r = [self.compute_gate('r%d' % j, layer_idx, label, children) for j in range(len(children))]
    u = self.compute_u(layer_idx, label, children, r)
    h = self.compute_h(u, children, i, f)
    return h

  def embed_tree(self, tree: SyntaxTree, layer_idx):
    assert len(tree.children) <= 2
    children = [self.embed_tree(child, layer_idx) for child in tree.children]
    h = self.compute_output(layer_idx, tree.label, children)
    new_tree = SyntaxTree(h, children)
    new_tree.h = h
    return new_tree

class BidirTreeGRU(TreeGRU, Serializable):
  yaml_tag = '!BidirTreeGRU'

  @register_xnmt_handler
  @serializable_init
  def __init__(self,
               layers: numbers.Integral = 1,
               input_dim=Ref("exp_global.default_layer_dim"),
               hidden_dim=Ref("exp_global.default_layer_dim"),
               term_encoder=bare(BiLSTMSeqTransducer),
               root_transform=bare(transforms.NonLinear),
               rev_gru=bare(UniGRUSeqTransducer),
               param_init: param_initializers.ParamInitializer = Ref("exp_global.param_init", default=bare(param_initializers.GlorotInitializer)),
               bias_init: param_initializers.ParamInitializer = Ref("exp_global.bias_init", default=bare(param_initializers.ZeroInitializer))) -> None:
    self.layers = layers
    self.input_dim = input_dim
    self.hidden_dim = hidden_dim
    self.create_parameters(layers, param_init, bias_init)
    self.root_transform = root_transform
    self.rev_gru = rev_gru

  def embed_tree_inside(self, tree: SyntaxTree, layer_idx):
    assert len(tree.children) <= 2
    children = [self.embed_tree_inside(child, layer_idx) for child in tree.children]

    i = self.compute_gate('i', layer_idx, tree.label, children)
    f = [self.compute_gate('f%d' % j, layer_idx, tree.label, children) for j in range(len(children))]
    r = [self.compute_gate('r%d' % j, layer_idx, tree.label, children) for j in range(len(children))]
    u = self.compute_u(layer_idx, tree.label, children, r)
    h = self.compute_h(u, children, i, f)

    new_tree = SyntaxTree(h, children)
    new_tree.h = h
    return new_tree

  def embed_tree_outside(self, tree: SyntaxTree, layer_idx, parent: dy.Expression):
    if parent == None:
      h = self.root_transform.transform(tree.h)
    else:
      h = self.rev_gru.add_input_to_prev(parent, tree.h)
    children = [self.embed_tree_outside(child, layer_idx, h) for child in tree.children]

    new_tree = SyntaxTree(h, children)
    new_tree.h = h
    return new_tree

  def update_h(self, tree: SyntaxTree):
    tree.h = tree.label
    for child in tree.children:
      self.update_h(child)

  def replace_terms(self, tree: SyntaxTree, terms: expression_seqs.ExpressionSequence):
    if len(tree.children) == 0:
      return SyntaxTree(terms[0], []), terms[1:]

    children = []
    for child in tree.children:
      new_child, terms = self.replace_terms(child, terms)
      children.append(new_child)

    return SyntaxTree(tree.label, children), terms

  def encode_tree(self, tree: SyntaxTree):
    terms = tree.get_terminals()
    terms = expression_seqs.ExpressionSequence(terms)
    encoded_terms = self.term_encoder.transduce(terms)
    tree, r = self.replace_terms(tree, encoded_terms)
    assert len(r) == 0
    return tree

  def embed_tree(self, tree: SyntaxTree, layer_idx):
    encoded = self.encode_tree(tree) if layer_idx == 0 else tree
    inside = self.embed_tree_inside(encoded, layer_idx)
    outside = self.embed_tree_outside(inside, layer_idx, None)
    r = zip_trees([inside, outside])
    self.update_h(r)
    return r

  def shared_params(self):
    return [{".term_encoder.input_dim", ".input_dim"},
            {".term_encoder.hidden_dim", ".input_dim"},
            {".term_encoder.layers", ".layers"}]<|MERGE_RESOLUTION|>--- conflicted
+++ resolved
@@ -69,7 +69,6 @@
                         c=[ci[item] for ci in self._c],
                         h=[hi[item] for hi in self._h])
 
-<<<<<<< HEAD
 class UniGRUSeqTransducer(transducers.SeqTransducer, Serializable):
   yaml_tag = '!UniGRUSeqTransducer'
 
@@ -125,8 +124,6 @@
     h = dy.cmult((1 - z), prev_state) + dy.cmult(z, u)
     return h
 
-=======
->>>>>>> 26979119
 class UniLSTMSeqTransducer(transducers.SeqTransducer, Serializable):
   """
   This implements a single LSTM layer based on the memory-friendly dedicated DyNet nodes.
