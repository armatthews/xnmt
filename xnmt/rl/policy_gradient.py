--- conflicted
+++ resolved
@@ -93,20 +93,10 @@
     ## Z-Normalization
     rewards = dy.concatenate(rewards, d=0)
     if self.z_normalization:
-<<<<<<< HEAD
-      mean_batches = dy.mean_batches(reward)
-      std_batches = dy.std_batches(reward)
-      reward = dy.cdiv(reward-mean_batches, std_batches+1e-6)
-    ## Calculate baseline   
-    if self.baseline is not None:
-      pred_reward, baseline_loss = self.calc_baseline_loss(reward)
-      loss.add_loss("rl_baseline", baseline_loss)
-=======
       rewards_value = rewards.value()
       rewards_mean = np.mean(rewards_value)
       rewards_std = np.std(rewards_value) + 1e-10
       rewards = (rewards - rewards_mean) / rewards_std
->>>>>>> 69fb6361
     ## Calculate Confidence Penalty
     if self.confidence_penalty:
       cp_loss = self.confidence_penalty.calc_loss(self.policy_lls)
