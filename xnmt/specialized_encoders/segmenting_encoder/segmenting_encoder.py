import numpy as np
import dynet as dy

from typing import List
from enum import Enum

from xnmt import logger
from xnmt.batchers import Mask
from xnmt.events import register_xnmt_handler, handle_xnmt_event
from xnmt.expression_seqs import ExpressionSequence
from xnmt.persistence import serializable_init, Serializable, Ref, bare
from xnmt.transducers.base import SeqTransducer, FinalTransducerState, IdentitySeqTransducer
from xnmt.losses import FactoredLossExpr
from xnmt.specialized_encoders.segmenting_encoder.priors import GoldInputPrior
from xnmt.reports import Reportable
from xnmt.transducers.recurrent import BiLSTMSeqTransducer
from xnmt.specialized_encoders.segmenting_encoder.segmenting_composer import SeqTransducerComposer, VocabBasedComposer

class SegmentingSeqTransducer(SeqTransducer, Serializable, Reportable):
  """
  A transducer that perform composition on smaller units (characters) into bigger units (words).
  This transducer will predict/use the segmentation discrete actions to compose the inputs.

  The composition function is defined by segment_composer. Please see segmenting_composer.py
  The final transducer is used to transduce the composed sequence. Usually it is a variant of RNN.

  ** USAGE
  This transducer is able to sample from several distribution.

  To segment from some predefined segmentations, please read the word corpus with CharFromWordTextReader.
  To learn the segmentation, please define the policy_learning. Please see rl/policy_learning.py
  To partly defined some segmentation using priors or gold input and learn from it, use the EpsilonGreedy with the proper priors. Please see priors.py.
  To sample from the policy instead doing argmax when doing inference please turn on the sample_during_search
  
  ** LEARNING
  By default it will use the policy gradient function to learn the network. The reward is composed by:

  REWARD = -sum(GENERATOR_LOSS) / len(TRG_SEQUENCE)

  Additional reward can be added by specifying the length prior. Please see length_prior.py

  ** REPORTING

  You can produce the predicted segmentation by using the SegmentationReporter in your inference configuration.
  This will produce one segmentation per line in {REPORT_PATH}.segment

  """
  yaml_tag = '!SegmentingSeqTransducer'

  @register_xnmt_handler
  @serializable_init
  def __init__(self, embed_encoder=bare(IdentitySeqTransducer),
                     segment_composer=bare(SeqTransducerComposer),
                     final_transducer=bare(BiLSTMSeqTransducer),
                     policy_learning=None,
                     length_prior=None,
                     eps_greedy=None,
                     sample_during_search=False,
                     reporter=None):
    self.embed_encoder = self.add_serializable_component("embed_encoder", embed_encoder, lambda: embed_encoder)
    self.segment_composer = self.add_serializable_component("segment_composer", segment_composer, lambda: segment_composer)
    self.final_transducer = self.add_serializable_component("final_transducer", final_transducer, lambda: final_transducer)
    self.policy_learning = self.add_serializable_component("policy_learning", policy_learning, lambda: policy_learning) if policy_learning is not None else None
    self.length_prior = self.add_serializable_component("length_prior", length_prior, lambda: length_prior) if length_prior is not None else None
    self.eps_greedy = self.add_serializable_component("eps_greedy", eps_greedy, lambda: eps_greedy) if eps_greedy is not None else None
    self.sample_during_search = sample_during_search
    self.reporter = reporter
    self.no_char_embed = issubclass(segment_composer.__class__, VocabBasedComposer)
    # Others
    self.segmenting_action = None
    self.compose_output = None
    self.segment_actions = None
    self.seg_size_unpadded = None
    self.src_sent = None
    self.reward = None
    self.train = None

  def shared_params(self):
    return [{".embed_encoder.hidden_dim",".policy_learning.policy_network.input_dim"},
            {".embed_encoder.hidden_dim",".policy_learning.baseline.input_dim"},
            {".segment_composer.hidden_dim", ".final_transducer.input_dim"}]

  def transduce(self, embed_sent: ExpressionSequence) -> List[ExpressionSequence]:
    batch_size = embed_sent[0].dim()[1]
    actions = self.sample_segmentation(embed_sent, batch_size)
    embeddings = dy.concatenate(embed_sent.expr_list, d=1)
    embeddings.value()
    #
    composed_words = []
    for i in range(batch_size):
      sequence = dy.pick_batch_elem(embeddings, i)
      # For each sampled segmentations
      lower_bound = 0
      for j, upper_bound in enumerate(actions[i]):
        if self.no_char_embed:
          char_sequence = []
        else:
          char_sequence = dy.pick_range(sequence, lower_bound, upper_bound+1, 1)
        composed_words.append((char_sequence, i, j, lower_bound, upper_bound+1))
        lower_bound = upper_bound+1
    outputs = self.segment_composer.compose(composed_words, batch_size)
    # Padding + return
    try:
      if self.length_prior:
        seg_size_unpadded = [len(outputs[i]) for i in range(batch_size)]
      sampled_sentence, segment_mask = self.pad(outputs)
      expr_seq = ExpressionSequence(expr_tensor=dy.concatenate_to_batch(sampled_sentence), mask=segment_mask)
      return self.final_transducer.transduce(expr_seq)
    finally:
      if self.length_prior:
        self.seg_size_unpadded = seg_size_unpadded
      self.compose_output = outputs
      self.segment_actions = actions
<<<<<<< HEAD
      if not self.train and self.compute_report:
=======
      if not self.train and self.is_reporting():
>>>>>>> 69fb6361
        if len(actions) == 1: # Support only AccuracyEvalTask
          self.report_sent_info({"segment_actions": actions})

  @handle_xnmt_event
  def on_calc_additional_loss(self, trg, generator, generator_loss):
    if self.policy_learning is None:
      return None
    reward = FactoredLossExpr()
    reward.add_loss("generator", -dy.inputTensor(generator_loss.value(), batched=True))
    if self.length_prior is not None:
<<<<<<< HEAD
      reward.add_loss('seg_lp', self.length_prior.log_ll(self.seg_size_unpadded))
=======
      reward.add_loss('length_prior', self.length_prior.log_ll(self.seg_size_unpadded))
>>>>>>> 69fb6361
    reward_value = reward.value()
    if trg.batch_size() == 1:
      reward_value = [reward_value]
    reward_tensor = dy.inputTensor(reward_value, batched=True)
<<<<<<< HEAD
    ### Calculate losses    
    try:
      return self.policy_learning.calc_loss(reward_tensor)
    finally:
      self.reward = reward_tensor
=======
    ### Calculate losses
    try:
      return self.policy_learning.calc_loss(reward_tensor)
    finally:
      self.reward = reward
>>>>>>> 69fb6361
      if self.train and self.reporter is not None:
        self.reporter.report_process(self)

  @handle_xnmt_event
  def on_start_sent(self, src):
    self.src_sent = src
    self.segmenting_action = self.SegmentingAction.NONE

  @handle_xnmt_event
  def on_set_train(self, train):
    self.train = train
  
  def get_final_states(self) -> List[FinalTransducerState]:
    return self.final_transducer.get_final_states()
  
  def sample_segmentation(self, embed_sent, batch_size):
    if self.policy_learning is None: # Not Learning any policy
      if self.eps_greedy is not None:
        self.segmenting_action = self.SegmentingAction.PURE_SAMPLE
        actions = self.sample_from_prior()
      else:
        self.segmenting_action = self.SegmentingAction.GOLD
        actions = self.sample_from_gold()
    else: # Learning policy, with defined action or not
      predefined_actions = None
      seq_len = len(embed_sent)
      if self.eps_greedy and self.eps_greedy.is_triggered():
        self.segmenting_action = self.SegmentingAction.POLICY_SAMPLE
        predefined_actions = self.sparse_to_dense(self.sample_from_prior(), seq_len)
      else:
        self.segmenting_action = self.SegmentingAction.POLICY
      embed_encode = self.embed_encoder.transduce(embed_sent)
      actions = self.sample_from_policy(embed_encode, batch_size, predefined_actions)
    return actions 

  def sample_from_policy(self, encodings, batch_size, predefined_actions=None):
    from_argmax = not self.train and not self.sample_during_search
    actions = [[] for _ in range(batch_size)]
    mask = encodings.mask.np_arr if encodings.mask else None
    # Callback to ensure all samples are ended with </s> being segmented
    def ensure_end_segment(sample_batch, position):
      for i in range(len(sample_batch)):
        last_eos = self.src_sent[i].len_unpadded()
        if position >= last_eos:
          sample_batch[i] = 1
      return sample_batch
    # Loop through all items in the sequence
    for position, encoding in enumerate(encodings):
      # Sample from softmax if we have no predefined action
      predefined = predefined_actions[position] if predefined_actions is not None else None
      action = self.policy_learning.sample_action(encoding,
                                                  argmax=from_argmax,
                                                  sample_pp=lambda x: ensure_end_segment(x, position),
                                                  predefined_actions=predefined)
      # Appending the "1" position if it has valid flags
      for i in np.nonzero(action)[0]:
        if mask is None or mask[i][position] == 0:
          actions[i].append(position)
    return actions
 
  def sample_from_gold(self):
    return [sent.segment for sent in self.src_sent]

  def sample_from_prior(self):
    prior = self.eps_greedy.get_prior()
    batch_size = self.src_sent.batch_size()
    length_size = self.src_sent.sent_len()
    samples = prior.sample(batch_size, length_size)
    if issubclass(prior.__class__, GoldInputPrior):
      # Exception when the action is taken directly from the input
      actions = samples
    else:
      actions = []
      for src_sent, sample in zip(self.src_sent, samples):
        current, action = 0, []
        src_len = src_sent.len_unpadded()
        for j in range(len(sample)):
          current += sample[j]
          if current >= src_len:
            break
          action.append(current)
        if len(action) == 0 or action[-1] != src_len:
          action.append(src_len)
        actions.append(action)
    return actions

  def sparse_to_dense(self, actions, length):
    try:
      from xnmt.cython import xnmt_cython
    except:
      logger.error("BLEU evaluate fast requires xnmt cython installation step."
                   "please check the documentation.")
      raise RuntimeError()
    batch_dense = []
    for batch_action in actions:
      batch_dense.append(xnmt_cython.dense_from_sparse(batch_action, length))
    return np.array(batch_dense).transpose()

  def pad(self, outputs):
    # Padding
    max_col = max(len(xs) for xs in outputs)
    p0 = dy.vecInput(outputs[0][0].dim()[0][0])
    masks = np.zeros((len(outputs), max_col), dtype=int)
    modified = False
    ret = []
    for xs, mask in zip(outputs, masks):
      deficit = max_col - len(xs)
      if deficit > 0:
        xs.extend([p0 for _ in range(deficit)])
        mask[-deficit:] = 1
        modified = True
      ret.append(dy.concatenate_cols(xs))
    mask = Mask(masks) if modified else None
    return ret, mask
  
  class SegmentingAction(Enum):
    GOLD = 0
    POLICY = 1
    POLICY_SAMPLE = 2
    PURE_SAMPLE = 3
    NONE = 100<|MERGE_RESOLUTION|>--- conflicted
+++ resolved
@@ -111,11 +111,7 @@
         self.seg_size_unpadded = seg_size_unpadded
       self.compose_output = outputs
       self.segment_actions = actions
-<<<<<<< HEAD
-      if not self.train and self.compute_report:
-=======
       if not self.train and self.is_reporting():
->>>>>>> 69fb6361
         if len(actions) == 1: # Support only AccuracyEvalTask
           self.report_sent_info({"segment_actions": actions})
 
@@ -126,28 +122,16 @@
     reward = FactoredLossExpr()
     reward.add_loss("generator", -dy.inputTensor(generator_loss.value(), batched=True))
     if self.length_prior is not None:
-<<<<<<< HEAD
-      reward.add_loss('seg_lp', self.length_prior.log_ll(self.seg_size_unpadded))
-=======
       reward.add_loss('length_prior', self.length_prior.log_ll(self.seg_size_unpadded))
->>>>>>> 69fb6361
     reward_value = reward.value()
     if trg.batch_size() == 1:
       reward_value = [reward_value]
     reward_tensor = dy.inputTensor(reward_value, batched=True)
-<<<<<<< HEAD
-    ### Calculate losses    
-    try:
-      return self.policy_learning.calc_loss(reward_tensor)
-    finally:
-      self.reward = reward_tensor
-=======
     ### Calculate losses
     try:
       return self.policy_learning.calc_loss(reward_tensor)
     finally:
       self.reward = reward
->>>>>>> 69fb6361
       if self.train and self.reporter is not None:
         self.reporter.report_process(self)
 
