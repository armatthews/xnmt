--- conflicted
+++ resolved
@@ -71,10 +71,5 @@
       encodings = self.encoder.encode(sentences)
       self.attender.start_sentence(encodings)
       self.decoder.initialize()
-<<<<<<< HEAD
-      g = BeamSearch(self.beam_size, self.decoder, self.attender, len_norm=self.len_norm, source_len=len(sentences))
-      output.append(g.generate_output())
-=======
-      output.append(search_strategy.generate_output(self.decoder, self.attender))
->>>>>>> a6ddcce5
+      output.append(search_strategy.generate_output(self.decoder, self.attender, source_len=len(sentences)))
     return output
