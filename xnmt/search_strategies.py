--- conflicted
+++ resolved
@@ -143,12 +143,8 @@
 
   def generate_output(self,
                       translator: 'xnmt.models.translators.AutoRegressiveTranslator',
-<<<<<<< HEAD
-                      initial_state: decoders.DecoderState,
-=======
                       initial_dec_state: decoders.AutoRegressiveDecoderState,
                       initial_att_state: attenders.AttenderState,
->>>>>>> 26979119
                       src_length: Optional[numbers.Integral] = None) -> List[SearchOutput]:
     # TODO(philip30): can only do single decoding, not batched
     active_hyp = [self.Hypothesis(0, None, None, None)]
@@ -180,10 +176,7 @@
           continue
 
         # Find the k best words at the next time step
-<<<<<<< HEAD
-=======
         current_output = translator.add_input(prev_word, prev_dec_state, prev_att_state)
->>>>>>> 26979119
         top_words, top_scores = translator.best_k(current_output, self.beam_size, normalize_scores=True)
         assert len(top_words) == len(top_scores)
         assert len(top_words) > 0
