from collections import defaultdict, Counter
import math
import six
import subprocess

import numpy as np

class EvalScore(object):
  def higher_is_better(self):
    raise NotImplementedError()
  def value(self):
    raise NotImplementedError()
  def metric_name(self):
    raise NotImplementedError()
  def score_str(self):
    raise NotImplementedError()
  def better_than(self, another_score):
    if another_score is None or another_score.value() is None: return True
    elif self.value() is None: return False
    assert type(self) == type(another_score)
    if self.higher_is_better():
      return self.value() > another_score.value()
    else:
      return self.value() < another_score.value()
  def __str__(self):
    desc = getattr(self, "desc", None)
    if desc:
      return f"{self.metric_name()} ({desc}): {self.score_str()}"
    else:
      return f"{self.metric_name()}: {self.score_str()}"

class LossScore(EvalScore):
<<<<<<< HEAD
  def __init__(self, loss, loss_stats=None):
    self.loss = loss
    self.loss_stats = loss_stats
=======
  def __init__(self, loss, desc=None):
    self.loss = loss
    self.desc = desc
>>>>>>> 7d36de33
  def value(self): return self.loss
  def metric_name(self): return "Loss"
  def higher_is_better(self): return False
  def score_str(self):
    if self.loss_stats is not None and len(self.loss_stats) > 1:
      return "{" + ", ".join("%s: %.5f" % (k, v) for k, v in self.loss_stats.items()) + "}"
    else:
      return "{:.3f}".format(self.value())

class BLEUScore(EvalScore):
  def __init__(self, bleu, frac_score_list=None, brevity_penalty_score=None, hyp_len=None, ref_len=None, ngram=4, desc=None):
    self.bleu = bleu
    self.frac_score_list = frac_score_list
    self.brevity_penalty_score = brevity_penalty_score
    self.hyp_len = hyp_len
    self.ref_len = ref_len
    self.ngram   = ngram
    self.desc = desc

  def value(self): return self.bleu
  def metric_name(self): return "BLEU" + str(self.ngram)
  def higher_is_better(self): return True
  def score_str(self):
    if self.bleu is None:
      return "0"
    else:
      return "{}, {} (BP = {:.6f}, ratio={:.2f}, hyp_len={}, ref_len={})".format(self.bleu,
                                                                            '/'.join(self.frac_score_list),
                                                                            self.brevity_penalty_score,
                                                                            self.hyp_len / self.ref_len,
                                                                            self.hyp_len,
                                                                            self.ref_len)

class GLEUScore(EvalScore):
  def __init__(self, gleu, hyp_len, ref_len, desc=None):
    self.gleu = gleu
    self.hyp_len = hyp_len
    self.ref_len = ref_len
    self.desc = desc
  def value(self): return self.gleu
  def metric_name(self): return "GLEU"
  def higher_is_better(self): return True
  def score_str(self):
    return "{:.6f}".format(self.value())

class WERScore(EvalScore):
  def __init__(self, wer, hyp_len, ref_len, desc=None):
    self.wer = wer
    self.hyp_len = hyp_len
    self.ref_len = ref_len
    self.desc = desc
  def value(self): return self.wer
  def metric_name(self): return "WER"
  def higher_is_better(self): return False
  def score_str(self):
    return "{:.2f}% ( hyp_len={}, ref_len={} )".format(self.value()*100.0, self.hyp_len, self.ref_len)

class CERScore(WERScore):
  def __init__(self, cer, hyp_len, ref_len, desc=None):
    self.cer = cer
    self.hyp_len = hyp_len
    self.ref_len = ref_len
    self.desc = desc
  def metric_name(self): return "CER"
  def value(self): return self.cer

class RecallScore(WERScore):
  def __init__(self, recall, hyp_len, ref_len, nbest=5, desc=None):
    self.recall  = recall
    self.hyp_len = hyp_len
    self.ref_len = ref_len
    self.nbest   = nbest
    self.desc = desc

  def score_str(self):
    return "{:.2f}%".format(self.value() * 100.0)

  def value(self):
    return self.recall

  def metric_name(self):
    return "Recall" + str(self.nbest)

class ExternalScore(EvalScore):
  def __init__(self, value, higher_is_better=True, desc=None):
    self.value = value
    self.higher_is_better = higher_is_better
    self.desc = desc
  def value(self): return self.value
  def metric_name(self): return "External"
  def higher_is_better(self): return self.higher_is_better
  def score_str(self):
    return "{:.3f}".format(self.value)

class Evaluator(object):
  """
  A class to evaluate the quality of output.
  """

  def evaluate(self, ref, hyp):
    """
  Calculate the quality of output given a references.
  :param ref: list of reference sents ( a sent is a list of tokens )
  :param hyp: list of hypothesis sents ( a sent is a list of tokens )
  :return:
  """
    raise NotImplementedError('evaluate must be implemented in Evaluator subclasses')

  def metric_name(self):
    """
  :return: a string
  """
    raise NotImplementedError('metric_name must be implemented in Evaluator subclasses')

  def evaluate_fast(self, ref, hyp):
    raise NotImplementedError('evaluate_fast is not implemented for:', self.__class__.__name__)

class BLEUEvaluator(Evaluator):
  # Class for computing BLEU Scores accroding to
  # K Papineni et al "BLEU: a method for automatic evaluation of machine translation"
  def __init__(self, ngram=4, smooth=0, desc=None):
    """
    :param ngram: default value of 4 is generally used
    """
    self.ngram = ngram
    self.weights = (1 / ngram) * np.ones(ngram, dtype=np.float32)
    self.smooth = smooth
    self.reference_corpus = None
    self.candidate_corpus = None
    self.desc = desc

  def metric_name(self):
    return "BLEU%d score" % (self.ngram)

  def evaluate_fast(self, ref, hyp):
    try:
      from xnmt.cython import xnmt_cython
    except:
      print("BLEU evaluate fast requires xnmt cython installation step.",
            "please check the documentation.")
      raise
    return xnmt_cython.bleu_sentence(self.ngram, self.smooth, ref, hyp)

  # Doc to be added
  def evaluate(self, ref, hyp):
    """
    :rtype: object
    :param ref: list of reference sents ( a sent is a list of tokens )
    :param hyp: list of hypothesis sents ( a sent is a list of tokens )
    :return: Formatted string having BLEU Score with different intermediate results such as ngram ratio,
    sent length, brevity penalty
    """
    self.reference_corpus = ref
    self.candidate_corpus = hyp

    assert (len(self.reference_corpus) == len(self.candidate_corpus)), \
           "Length of Reference Corpus and Candidate Corpus should be same"

    # Modified Precision Score
    clipped_ngram_count = Counter()
    candidate_ngram_count = Counter()

    # Brevity Penalty variables
    word_counter = Counter()

    for ref_sent, can_sent in zip(self.reference_corpus, self.candidate_corpus):
      word_counter['reference'] += len(ref_sent)
      word_counter['candidate'] += len(can_sent)

      clip_count_dict, full_count_dict = self.modified_precision(ref_sent, can_sent)

      for ngram_type in full_count_dict:
        if ngram_type in clip_count_dict:
          clipped_ngram_count[ngram_type] += sum(clip_count_dict[ngram_type].values())
        else:
          clipped_ngram_count[ngram_type] += 0.  # This line may not be required

        candidate_ngram_count[ngram_type] += sum(full_count_dict[ngram_type].values())

    # Edge case
    # Return 0 if there are no matching n-grams
    # If there are no unigrams, return BLEU score of 0
    # No need to check for higher order n-grams
    if clipped_ngram_count[1] == 0:
      return BLEUScore(bleu=None, ngram=self.ngram, desc=self.desc)

    frac_score_list = list()
    log_precision_score = 0.
    # Precision Score Calculation
    for ngram_type in range(1, self.ngram + 1):
      frac_score = 0
      if clipped_ngram_count[ngram_type] == 0:
        log_precision_score += -1e10
      else:
        frac_score = clipped_ngram_count[ngram_type] / candidate_ngram_count[ngram_type]
        log_precision_score += self.weights[ngram_type - 1] * math.log(frac_score)
      frac_score_list.append("%.6f" % frac_score)

    precision_score = math.exp(log_precision_score)

    # Brevity Penalty Score
    brevity_penalty_score = self.brevity_penalty(word_counter['reference'], word_counter['candidate'])

    # BLEU Score
    bleu_score = brevity_penalty_score * precision_score
    return BLEUScore(bleu_score, frac_score_list, brevity_penalty_score, word_counter['candidate'], word_counter['reference'], ngram=self.ngram, desc=self.desc)

  # Doc to be added
  def brevity_penalty(self, r, c):
    """
    :param r: number of words in reference corpus
    :param c: number of words in candidate corpus
    :return: brevity penalty score
    """

    penalty = 1.

    # If candidate sent length is 0 (empty), return 0.
    if c == 0:
      return 0.
    elif c <= r:
      penalty = np.exp(1. - (r / c))
    return penalty

  # Doc to be added
  def extract_ngrams(self, tokens):
    """
    Extracts ngram counts from the input string
    :param tokens: tokens of string for which the ngram is to be computed
    :return: a Counter object containing ngram counts
    """

    ngram_count = defaultdict(Counter)
    num_words = len(tokens)

    for i, first_token in enumerate(tokens[0: num_words]):
      for j in range(0, self.ngram):
        outer_range = i + j + 1
        ngram_type = j + 1
        if outer_range <= num_words:
          ngram_tuple = tuple(tokens[i: outer_range])
          ngram_count[ngram_type][ngram_tuple] += 1

    return ngram_count

  def modified_precision(self, reference_sent, candidate_sent):
    """
    Computes counts useful in modified precision calculations
    :param reference_sent: iterable of tokens
    :param candidate_sent: iterable of tokens
    :return: tuple of Counter objects
    """

    clipped_ngram_count = defaultdict(Counter)

    reference_ngram_count = self.extract_ngrams(reference_sent)
    candidate_ngram_count = self.extract_ngrams(candidate_sent)

    for ngram_type in candidate_ngram_count:
      clipped_ngram_count[ngram_type] = candidate_ngram_count[ngram_type] & reference_ngram_count[ngram_type]

    return clipped_ngram_count, candidate_ngram_count

class GLEUEvaluator(Evaluator):
  # Class for computing GLEU Scores
  def __init__(self, min_length=1, max_length=4, desc=None):
    self.min = min_length
    self.max = max_length
    self.desc = desc

  def extract_all_ngrams(self, tokens):
    """
    Extracts ngram counts from the input string
    :param tokens: tokens of string for which the ngram is to be computed
    :return: a Counter object containing ngram counts for self.min <= n <= self.max
    """
    num_words = len(tokens)
    ngram_count = Counter()
    for i, first_token in enumerate(tokens[0: num_words]):
      for n in range(self.min, self.max + 1):
        outer_range = i + n
        if outer_range <= num_words:
          ngram_tuple = tuple(tokens[i: outer_range])
          ngram_count[ngram_tuple] += 1
    return ngram_count

  def evaluate(self, ref, hyp):
    """
    :rtype: object
    :param ref: list of reference sents ( a sent is a list of tokens )
    :param hyp: list of hypothesis sents ( a sent is a list of tokens )
    :return: Formatted string having GLEU Score
    """
    assert (len(ref) == len(hyp)), \
      "Length of Reference Corpus and Candidate Corpus should be same"
    corpus_n_match = 0
    corpus_total = 0

    total_ref_len, total_hyp_len = 0, 0
    for ref_sent, hyp_sent in zip(ref, hyp):
      total_hyp_len += len(ref_sent)
      total_ref_len += len(hyp_sent)

      hyp_ngrams = self.extract_all_ngrams(hyp_sent)
      tot_ngrams_hyp = sum(hyp_ngrams.values())
      ref_ngrams = self.extract_all_ngrams(ref_sent)
      tot_ngrams_ref = sum(ref_ngrams.values())

      overlap_ngrams = ref_ngrams & hyp_ngrams
      n_match = sum(overlap_ngrams.values())
      n_total = max(tot_ngrams_hyp, tot_ngrams_ref)

      corpus_n_match += n_match
      corpus_total += n_total

    if corpus_total == 0:
      gleu_score = 0.0
    else:
      gleu_score = corpus_n_match / corpus_total
    return GLEUScore(gleu_score, total_ref_len, total_hyp_len, desc=self.desc)


class WEREvaluator(Evaluator):
  """
  A class to evaluate the quality of output in terms of word error rate.
  """

  def __init__(self, case_sensitive=False, desc=None):
    self.case_sensitive = case_sensitive
    self.desc = desc

  def metric_name(self):
    return "Word error rate"

  def evaluate(self, ref, hyp):
    """
    Calculate the word error rate of output given a references.
    :param ref: list of list of reference words
    :param hyp: list of list of decoded words
    :return: formatted string (word error rate: (ins+del+sub) / (ref_len), plus more statistics)
    """
    total_dist, total_ref_len, total_hyp_len = 0, 0, 0
    for ref_sent, hyp_sent in zip(ref, hyp):
      dist = self.dist_one_pair(ref_sent, hyp_sent)
      total_dist += dist
      total_ref_len += len(ref_sent)
      total_hyp_len += len(hyp_sent)
    wer_score = float(total_dist) / total_ref_len
    return WERScore(wer_score, total_hyp_len, total_ref_len, desc=self.desc)

  def dist_one_pair(self, ref_sent, hyp_sent):
    """
    :return: tuple (levenshtein distance, reference length)
    """
    if not self.case_sensitive:
      hyp_sent = list(six.moves.map(lambda w: w.lower(), hyp_sent))
    if not self.case_sensitive:
      ref_sent = list(six.moves.map(lambda w: w.lower(), ref_sent))
    return -self.seq_sim(ref_sent, hyp_sent)

  # gap penalty:
  gapPenalty = -1.0
  gapSymbol = None

  # similarity function:
  def sim(self, word1, word2):
    if word1 == word2:
      return 0
    else:
      return -1

  def seq_sim(self, l1, l2):
    # compute matrix
    F = [[0] * (len(l2) + 1) for i in range((len(l1) + 1))]
    for i in range(len(l1) + 1):
      F[i][0] = i * self.gapPenalty
    for j in range(len(l2) + 1):
      F[0][j] = j * self.gapPenalty
    for i in range(0, len(l1)):
      for j in range(0, len(l2)):
        match = F[i][j] + self.sim(l1[i], l2[j])
        delete = F[i][j + 1] + self.gapPenalty
        insert = F[i + 1][j] + self.gapPenalty
        F[i + 1][j + 1] = max(match, delete, insert)
    return F[len(l1)][len(l2)]

class CEREvaluator(object):
  """
  A class to evaluate the quality of output in terms of character error rate.
  """

  def __init__(self, case_sensitive=False, desc=None):
    self.wer_evaluator = WEREvaluator(case_sensitive=case_sensitive)
    self.desc = desc

  def metric_name(self):
    return "Character error rate"

  def evaluate(self, ref, hyp):
    """
    Calculate the quality of output given a references.
    :param ref: list of list of reference words
    :param hyp: list of list of decoded words
    :return: character error rate: (ins+del+sub) / (ref_len)
    """
    ref_char = [list("".join(ref_sent)) for ref_sent in ref]
    hyp_char = [list("".join(hyp_sent)) for hyp_sent in hyp]
    wer_obj = self.wer_evaluator.evaluate(ref_char, hyp_char)
    return CERScore(wer_obj.value(), wer_obj.hyp_len, wer_obj.ref_len, desc=self.desc)

class ExternalEvaluator(object):
  """
  A class to evaluate the quality of the output according to an external evaluation script.
  The external script should only print a number representing the calculated score.
  """

  def __init__(self, path=None, higher_better=True, desc=None):
    self.path = path
    self.higher_better = higher_better
    self.desc = desc

  def metric_name(self):
    return "External eval script"

  def evaluate(self, ref, hyp):
    """
    Calculate the quality of output according to an external script.
    :param ref: list of list of reference words
    :param hyp: list of list of decoded words
    :return: external eval script score
    """
    proc = subprocess.Popen([self.path], stdout=subprocess.PIPE, shell=True)
    (out, err) = proc.communicate()
    external_score = float(out)
    return ExternalScore(external_score, self.higher_better, desc=self.desc)

if __name__ == "__main__":
  # Example 1
  reference1 = "It is a guide to action that ensures that the military will forever heed Party commands".split()
  candidate1 = "It is a guide to action which ensures that the military always obeys the commands of the party".split()

  obj = BLEUEvaluator(ngram=4)
  print("xnmt bleu score :")
  print(obj.evaluate([reference1], [candidate1]))
  # print("nltk BLEU scores"), print(corpus_bleu([[reference1]], [candidate1]))

  # Example 2
  reference2 = "the cat is on the mat".split()
  candidate2 = "the the the the the the the".split()

  # Generates a warning because of no 2-grams and beyond
  obj = BLEUEvaluator(ngram=4)
  print("xnmt bleu score :")
  print(obj.evaluate([reference2], [candidate2]))
  # print("nltk BLEU scores"), print(corpus_bleu([[reference2]], [candidate2]))

  # Example 3 (candidate1 + candidate3)
  reference3 = "he was interested in world history because he read the book".split()
  candidate3 = "he read the book because he was interested in world history".split()
  obj = BLEUEvaluator(ngram=4)
  print("xnmt bleu score :")
  print(obj.evaluate([reference1, reference3], [candidate1, candidate3]))
  # print("nltk BLEU scores"), print(corpus_bleu([[reference1], [reference3]],
  #                        [candidate1, candidate3]))

class RecallEvaluator(object):
  def __init__(self, nbest=5, desc=None):
    self.nbest = nbest
    self.desc = desc

  def metric_name(self):
    return "Recall{}".format(str(self.nbest))

  def evaluate(self, ref, hyp):
    true_positive = 0
    for hyp_i, ref_i in zip(hyp, ref):
      if any(ref_i == idx for idx, _ in hyp_i[:self.nbest]):
        true_positive += 1
    score = true_positive / float(len(ref))
    return RecallScore(score, len(hyp), len(ref), nbest=self.nbest, desc=self.desc)

class MeanAvgPrecisionEvaluator(object):
  def __init__(self, nbest=5, desc=None):
    self.nbest = nbest
    self.desc = desc

  def metric_name(self):
    return "MeanAvgPrecision{}".format(str(self.nbest))

  def evaluate(self, ref, hyp):
    avg = 0
    for hyp_i, ref_i in zip(hyp, ref):
        score = 0
        h = hyp_i[:self.nbest]
        for x in range(len(h)):
            if ref_i == h[x][0]:
                score = 1/(x+1)
        avg += score
    avg = avg/float(len(ref))
    return MeanAvgPrecisionScore(avg, len(hyp), len(ref), nbest=self.nbest, desc=self.desc)<|MERGE_RESOLUTION|>--- conflicted
+++ resolved
@@ -30,15 +30,11 @@
       return f"{self.metric_name()}: {self.score_str()}"
 
 class LossScore(EvalScore):
-<<<<<<< HEAD
-  def __init__(self, loss, loss_stats=None):
+  def __init__(self, loss, loss_stats=None, desc=None):
     self.loss = loss
     self.loss_stats = loss_stats
-=======
-  def __init__(self, loss, desc=None):
-    self.loss = loss
-    self.desc = desc
->>>>>>> 7d36de33
+    self.desc = desc
+
   def value(self): return self.loss
   def metric_name(self): return "Loss"
   def higher_is_better(self): return False
