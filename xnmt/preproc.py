--- conflicted
+++ resolved
@@ -206,17 +206,13 @@
     self.encode_extra_options = ['--extra_options='+encode_extra_options] if encode_extra_options else []
     self.decode_extra_options = ['--extra_options='+decode_extra_options] if decode_extra_options else []
 
-<<<<<<< HEAD
     util.make_parent_dir(model_prefix)
-=======
-    make_parent_dir(model_prefix)
     self.sentpiece_train_args = ['--input=' + ','.join(train_files),
                                  '--model_prefix=' + str(model_prefix),
                                  '--vocab_size=' + str(vocab_size),
                                  '--hard_vocab_limit=' + str(hard_vocab_limit).lower(),
                                  '--model_type=' + str(model_type)
                                 ]
->>>>>>> 4cb5f8bf
 
     self.sentpiece_processor = None
 
