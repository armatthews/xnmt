report: !Experiment
  exp_global: !ExpGlobal
    default_layer_dim: 64
  model: !DefaultTranslator
    src_reader: !CharFromWordTextReader
      vocab: !Vocab {vocab_file: examples/data/head.ja.charvocab}
    trg_reader: !PlainTextReader
      vocab: !Vocab {vocab_file: examples/data/head.en.vocab}
    encoder: !SegmentingSeqTransducer
      embed_encoder: !BiLSTMSeqTransducer {}
      segment_composer: !SeqTransducerComposer
        seq_transducer: !BiLSTMSeqTransducer {}
      final_transducer: !BiLSTMSeqTransducer {}
      policy_learning: !PolicyGradient 
        z_normalization: True
  train: !SimpleTrainingRegimen
    run_for_epochs: 2
    src_file: examples/data/head.ja
    trg_file: examples/data/head.en
    loss_calculator: !FeedbackLoss
      child_loss: !MLELoss {}
      repeat: 2
    dev_tasks:
      - !LossEvalTask
        src_file: examples/data/head.ja
        ref_file: examples/data/head.en
      - !AccuracyEvalTask
        eval_metrics: bleu,wer
        src_file: examples/data/dev.ja
        ref_file: examples/data/dev.en
        hyp_file: test/tmp/{EXP}.test_hyp
<<<<<<< HEAD
        inference: !AutoRegressiveInference
          reporter: !SegmentationReporter
            report_path: examples/output/test.segment

=======
        inference: !AutoRegressiveInference {reporter: !SegmentationReporter {report_path: examples/output/dev-1.segment}}
      - !AccuracyEvalTask
        eval_metrics: bleu,wer
        src_file: examples/data/dev.ja
        ref_file: examples/data/dev.en
        hyp_file: test/tmp/{EXP}.test_hyp
        inference: !AutoRegressiveInference {reporter: !SegmentationReporter {report_path: examples/output/dev-2.segment}}
      - !LossEvalTask
        src_file: examples/data/head.ja
        ref_file: examples/data/head.en
>>>>>>> 69fb6361
  evaluate:
    - !LossEvalTask
      src_file: examples/data/head.ja
      ref_file: examples/data/head.en
    - !AccuracyEvalTask
      eval_metrics: bleu,wer
      src_file: examples/data/dev.ja
      ref_file: examples/data/dev.en
      hyp_file: test/tmp/{EXP}.test_hyp
<<<<<<< HEAD
      inference: !AutoRegressiveInference
        reporter: !SegmentationReporter
          report_path: examples/output/test.segment
=======
      inference: !AutoRegressiveInference {reporter: !SegmentationReporter {report_path: examples/output/test-1.segment}}
>>>>>>> 69fb6361
    - !AccuracyEvalTask
      eval_metrics: bleu,wer
      src_file: examples/data/dev.ja
      ref_file: examples/data/dev.en
      hyp_file: test/tmp/{EXP}.test_hyp
<<<<<<< HEAD
      inference: !AutoRegressiveInference
        reporter: !SegmentationReporter
          report_path: examples/output/test.segment

=======
      inference: !AutoRegressiveInference {reporter: !SegmentationReporter {report_path: examples/output/test-2.segment}}
    - !LossEvalTask
      src_file: examples/data/head.ja
      ref_file: examples/data/head.en     
>>>>>>> 69fb6361
<|MERGE_RESOLUTION|>--- conflicted
+++ resolved
@@ -29,12 +29,6 @@
         src_file: examples/data/dev.ja
         ref_file: examples/data/dev.en
         hyp_file: test/tmp/{EXP}.test_hyp
-<<<<<<< HEAD
-        inference: !AutoRegressiveInference
-          reporter: !SegmentationReporter
-            report_path: examples/output/test.segment
-
-=======
         inference: !AutoRegressiveInference {reporter: !SegmentationReporter {report_path: examples/output/dev-1.segment}}
       - !AccuracyEvalTask
         eval_metrics: bleu,wer
@@ -45,7 +39,6 @@
       - !LossEvalTask
         src_file: examples/data/head.ja
         ref_file: examples/data/head.en
->>>>>>> 69fb6361
   evaluate:
     - !LossEvalTask
       src_file: examples/data/head.ja
@@ -55,26 +48,13 @@
       src_file: examples/data/dev.ja
       ref_file: examples/data/dev.en
       hyp_file: test/tmp/{EXP}.test_hyp
-<<<<<<< HEAD
-      inference: !AutoRegressiveInference
-        reporter: !SegmentationReporter
-          report_path: examples/output/test.segment
-=======
       inference: !AutoRegressiveInference {reporter: !SegmentationReporter {report_path: examples/output/test-1.segment}}
->>>>>>> 69fb6361
     - !AccuracyEvalTask
       eval_metrics: bleu,wer
       src_file: examples/data/dev.ja
       ref_file: examples/data/dev.en
       hyp_file: test/tmp/{EXP}.test_hyp
-<<<<<<< HEAD
-      inference: !AutoRegressiveInference
-        reporter: !SegmentationReporter
-          report_path: examples/output/test.segment
-
-=======
       inference: !AutoRegressiveInference {reporter: !SegmentationReporter {report_path: examples/output/test-2.segment}}
     - !LossEvalTask
       src_file: examples/data/head.ja
-      ref_file: examples/data/head.en     
->>>>>>> 69fb6361
+      ref_file: examples/data/head.en