--- conflicted
+++ resolved
@@ -5,35 +5,6 @@
     out_file: examples/output/{EXP}.out
     err_file: examples/output/{EXP}.err
     default_layer_dim: 32
-<<<<<<< HEAD
-    training_corpus: !BilingualTrainingCorpus
-      train_src: examples/data/head.ja
-      train_trg: examples/data/head.en
-      dev_src: examples/data/head.ja
-      dev_trg: examples/data/head.en
-    corpus_parser: !BilingualCorpusParser
-      src_reader: !PlainTextReader {}
-      trg_reader: !PlainTextReader {}
-    model: !DefaultTranslator
-      calc_global_fertility: True
-      src_embedder: !SimpleWordEmbedder
-        emb_dim: 64
-      encoder: !LSTMSeqTransducer
-        layers: 1
-      attender: !MlpAttender
-        state_dim: 64
-        hidden_dim: 64
-        input_dim: 64
-      trg_embedder: !SimpleWordEmbedder
-        emb_dim: 64
-      decoder: !MlpSoftmaxDecoder
-        layers: 1
-        bridge: !CopyBridge {}
-  decode:
-    len_norm_type: !PolynomialNormalization
-      apply_during_search: true
-      m: 1
-=======
   model: !DefaultTranslator
     src_reader: !PlainTextReader
       vocab: !Vocab {vocab_file: examples/data/head.ja.vocab}
@@ -58,7 +29,6 @@
         m: 1
   train: !SimpleTrainingRegimen
     run_for_epochs: 2
->>>>>>> 9d00e4ff
     src_file: examples/data/head.ja
     trg_file: examples/data/head.en
     dev_tasks:
